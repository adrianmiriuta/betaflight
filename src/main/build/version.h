/*
 * This file is part of Cleanflight and Betaflight.
 *
 * Cleanflight and Betaflight are free software. You can redistribute
 * this software and/or modify this software under the terms of the
 * GNU General Public License as published by the Free Software
 * Foundation, either version 3 of the License, or (at your option)
 * any later version.
 *
 * Cleanflight and Betaflight are distributed in the hope that they
 * will be useful, but WITHOUT ANY WARRANTY; without even the implied
 * warranty of MERCHANTABILITY or FITNESS FOR A PARTICULAR PURPOSE.
 * See the GNU General Public License for more details.
 *
 * You should have received a copy of the GNU General Public License
 * along with this software.
 *
 * If not, see <http://www.gnu.org/licenses/>.
 */

#pragma once

#include "common/utils.h"

#define FC_FIRMWARE_NAME            "ButterFlight"
#define FC_VERSION_MAJOR            3  // increment when a major release is made (big new feature, etc)
<<<<<<< HEAD
#define FC_VERSION_MINOR            6  // increment when a minor release is made (small new feature, change etc)
#define FC_VERSION_PATCH_LEVEL      4  // increment when a bug is fixed

=======
#define FC_VERSION_MINOR            5  // increment when a minor release is made (small new feature, change etc)
#define FC_VERSION_PATCH_LEVEL      6  // increment when a bug is fixed
>>>>>>> c28ca22f

#define FC_VERSION_STRING STR(FC_VERSION_MAJOR) "." STR(FC_VERSION_MINOR) "." STR(FC_VERSION_PATCH_LEVEL)

extern const char* const targetName;

#define GIT_SHORT_REVISION_LENGTH   7 // lower case hexadecimal digits.
extern const char* const shortGitRevision;

#define BUILD_DATE_LENGTH 11
extern const char* const buildDate;  // "MMM DD YYYY" MMM = Jan/Feb/...

#define BUILD_TIME_LENGTH 8
extern const char* const buildTime;  // "HH:MM:SS"

#define MSP_API_VERSION_STRING STR(API_VERSION_MAJOR) "." STR(API_VERSION_MINOR)<|MERGE_RESOLUTION|>--- conflicted
+++ resolved
@@ -24,14 +24,9 @@
 
 #define FC_FIRMWARE_NAME            "ButterFlight"
 #define FC_VERSION_MAJOR            3  // increment when a major release is made (big new feature, etc)
-<<<<<<< HEAD
 #define FC_VERSION_MINOR            6  // increment when a minor release is made (small new feature, change etc)
-#define FC_VERSION_PATCH_LEVEL      4  // increment when a bug is fixed
+#define FC_VERSION_PATCH_LEVEL      6  // increment when a bug is fixed
 
-=======
-#define FC_VERSION_MINOR            5  // increment when a minor release is made (small new feature, change etc)
-#define FC_VERSION_PATCH_LEVEL      6  // increment when a bug is fixed
->>>>>>> c28ca22f
 
 #define FC_VERSION_STRING STR(FC_VERSION_MAJOR) "." STR(FC_VERSION_MINOR) "." STR(FC_VERSION_PATCH_LEVEL)
 
