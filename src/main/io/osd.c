/*
 * This file is part of Cleanflight.
 *
 * Cleanflight is free software: you can redistribute it and/or modify
 * it under the terms of the GNU General Public License as published by
 * the Free Software Foundation, either version 3 of the License, or
 * (at your option) any later version.
 *
 * Cleanflight is distributed in the hope that it will be useful,
 * but WITHOUT ANY WARRANTY; without even the implied warranty of
 * MERCHANTABILITY or FITNESS FOR A PARTICULAR PURPOSE.  See the
 * GNU General Public License for more details.
 *
 * You should have received a copy of the GNU General Public License
 * along with Cleanflight.  If not, see <http://www.gnu.org/licenses/>.
 */

/*
 Created by Marcin Baliniak
 some functions based on MinimOSD

 OSD-CMS separation by jflyper
 */

#include <stdbool.h>
#include <stdint.h>
#include <string.h>
#include <ctype.h>

#include "platform.h"

#include "build/version.h"

#ifdef OSD

#include "common/utils.h"

#include "drivers/system.h"

#include "io/cms.h"
#include "io/cms_types.h"

#include "io/flashfs.h"
#include "io/osd.h"

#include "fc/config.h"
#include "fc/rc_controls.h"
#include "fc/runtime_config.h"

//#include "flight/pid.h"

#include "config/config_profile.h"
#include "config/config_master.h"
#include "config/feature.h"

#ifdef USE_HARDWARE_REVISION_DETECTION
#include "hardware_revision.h"
#endif

#include "drivers/max7456.h"
#include "drivers/max7456_symbols.h"

<<<<<<< HEAD
#ifdef USE_RTC6705
#include "drivers/vtx_soft_spi_rtc6705.h"
#endif

#ifdef VTX_SMARTAUDIO
#include "io/vtx_smartaudio.h"
#endif

=======
>>>>>>> b42de4f2
#include "common/printf.h"

#include "build/debug.h"

// Things in both OSD and CMS

#define IS_HI(X)  (rcData[X] > 1750)
#define IS_LO(X)  (rcData[X] < 1250)
#define IS_MID(X) (rcData[X] > 1250 && rcData[X] < 1750)

bool blinkState = true;

//extern uint8_t RSSI; // TODO: not used?

static uint16_t flyTime = 0;
uint8_t statRssi;

statistic_t stats;

uint16_t refreshTimeout = 0;
#define REFRESH_1S    12

uint8_t armState;
<<<<<<< HEAD
uint8_t featureBlackbox = 0;
uint8_t featureLedstrip = 0;

#if defined(VTX) || defined(USE_RTC6705) || defined(VTX_SMARTAUDIO)
uint8_t featureVtx = 0, vtxBand, vtxChannel;
#endif // VTX || USE_RTC6705 || VTX_SMARTAUDIO
=======
>>>>>>> b42de4f2

// OSD forwards

void osdUpdate(uint32_t currentTime);
char osdGetAltitudeSymbol();
int32_t osdGetAltitude(int32_t alt);
void osdEditElement(void *ptr);
void osdDrawElements(void);
void osdDrawSingleElement(uint8_t item);

bool osdInMenu = false;

#define AH_MAX_PITCH 200 // Specify maximum AHI pitch value displayed. Default 200 = 20.0 degrees
#define AH_MAX_ROLL 400  // Specify maximum AHI roll value displayed. Default 400 = 40.0 degrees
#define AH_SIDEBAR_WIDTH_POS 7
#define AH_SIDEBAR_HEIGHT_POS 3

void osdDrawElements(void)
{
    max7456ClearScreen();

#if 0
    if (currentElement)
        osdDrawElementPositioningHelp();
#else
    if (false)
        ;
#endif
    else if (sensors(SENSOR_ACC) || osdInMenu)
    {
        osdDrawSingleElement(OSD_ARTIFICIAL_HORIZON);
        osdDrawSingleElement(OSD_CROSSHAIRS);
    }

    osdDrawSingleElement(OSD_MAIN_BATT_VOLTAGE);
    osdDrawSingleElement(OSD_RSSI_VALUE);
    osdDrawSingleElement(OSD_FLYTIME);
    osdDrawSingleElement(OSD_ONTIME);
    osdDrawSingleElement(OSD_FLYMODE);
    osdDrawSingleElement(OSD_THROTTLE_POS);
    osdDrawSingleElement(OSD_VTX_CHANNEL);
    osdDrawSingleElement(OSD_CURRENT_DRAW);
    osdDrawSingleElement(OSD_MAH_DRAWN);
    osdDrawSingleElement(OSD_CRAFT_NAME);
    osdDrawSingleElement(OSD_ALTITUDE);

<<<<<<< HEAD
typedef struct
{
    uint8_t *val;
    uint8_t min;
    uint8_t max;
    uint8_t step;
    uint16_t multipler;
} OSD_FLOAT_t;

typedef struct
{
    uint8_t *val;
    uint8_t max;
    const char * const *names;
} OSD_TAB_t;

OSD_Entry *menuStack[10]; //tab to save menu stack
uint8_t menuStackHistory[10]; //current position in menu stack
uint8_t menuStackIdx = 0;

OSD_Entry *currentMenu;
OSD_Entry *nextPage = NULL;

int8_t currentMenuPos = 0;
uint8_t currentMenuIdx = 0;
uint16_t *currentElement = NULL;

OSD_Entry menuAlarms[];
OSD_Entry menuOsdLayout[];
OSD_Entry menuOsdActiveElems[];
OSD_Entry menuOsdElemsPositions[];
OSD_Entry menuFeatures[];
OSD_Entry menuBlackbox[];
#ifdef LED_STRIP
OSD_Entry menuLedstrip[];
#endif // LED_STRIP
#if defined(VTX) || defined(USE_RTC6705) || defined(VTX_SMARTAUDIO)
OSD_Entry menu_vtx[];
#endif // VTX || USE_RTC6705 || VTX_SMARTAUDIO
OSD_Entry menuImu[];
OSD_Entry menuPid[];
OSD_Entry menuRc[];
OSD_Entry menuRateExpo[];
OSD_Entry menuMisc[];

OSD_Entry menuMain[] =
{
    {"----MAIN MENU----", OME_Label, NULL, NULL},
    {"SCREEN LAYOUT", OME_Submenu, osdChangeScreen, &menuOsdLayout[0]},
    {"ALARMS", OME_Submenu, osdChangeScreen, &menuAlarms[0]},
    {"CFG. IMU", OME_Submenu, osdChangeScreen, &menuImu[0]},
    {"FEATURES", OME_Submenu, osdChangeScreen, &menuFeatures[0]},
    {"SAVE & EXIT", OME_OSD_Exit, osdExitMenu, (void*)1},
    {"EXIT", OME_OSD_Exit, osdExitMenu, (void*)0},
    {NULL,OME_END, NULL, NULL}
};
=======
#ifdef GPS
    if (sensors(SENSOR_GPS) || osdInMenu) {
        osdDrawSingleElement(OSD_GPS_SATS);
        osdDrawSingleElement(OSD_GPS_SPEED);
    }
#endif // GPS
}
>>>>>>> b42de4f2

void osdDrawSingleElement(uint8_t item)
{
<<<<<<< HEAD
    {"----- FEATURES -----", OME_Label, NULL, NULL},
    {"BLACKBOX", OME_Submenu, osdChangeScreen, &menuBlackbox[0]},
#ifdef LED_STRIP
    {"LED STRIP", OME_Submenu, osdChangeScreen, &menuLedstrip[0]},
#endif // LED_STRIP
#if defined(VTX) || defined(USE_RTC6705) || defined(VTX_SMARTAUDIO)
    {"VTX", OME_Submenu, osdChangeScreen, &menu_vtx[0]},
#endif // VTX || USE_RTC6705 || VTX_SMARTAUDIO
    {"BACK", OME_Back, NULL, NULL},
    {NULL, OME_END, NULL, NULL}
};
=======
    if (!VISIBLE(masterConfig.osdProfile.item_pos[item]) || BLINK(masterConfig.osdProfile.item_pos[item]))
        return;
>>>>>>> b42de4f2

    uint8_t elemPosX = OSD_X(masterConfig.osdProfile.item_pos[item]);
    uint8_t elemPosY = OSD_Y(masterConfig.osdProfile.item_pos[item]);
    char buff[32];

    switch(item) {
        case OSD_RSSI_VALUE:
        {
            uint16_t osdRssi = rssi * 100 / 1024; // change range
            if (osdRssi >= 100)
                osdRssi = 99;

            buff[0] = SYM_RSSI;
            sprintf(buff + 1, "%d", osdRssi);
            break;
        }

        case OSD_MAIN_BATT_VOLTAGE:
        {
            buff[0] = SYM_BATT_5;
            sprintf(buff + 1, "%d.%1dV", vbat / 10, vbat % 10);
            break;
        }

        case OSD_CURRENT_DRAW:
        {
            buff[0] = SYM_AMP;
            sprintf(buff + 1, "%d.%02d", abs(amperage) / 100, abs(amperage) % 100);
            break;
        }

        case OSD_MAH_DRAWN:
        {
            buff[0] = SYM_MAH;
            sprintf(buff + 1, "%d", mAhDrawn);
            break;
        }

#ifdef GPS
        case OSD_GPS_SATS:
        {
            buff[0] = 0x1f;
            sprintf(buff + 1, "%d", GPS_numSat);
            break;
        }

        case OSD_GPS_SPEED:
        {
            sprintf(buff, "%d", GPS_speed * 36 / 1000);
            break;
        }
#endif // GPS

        case OSD_ALTITUDE:
        {
            int32_t alt = osdGetAltitude(BaroAlt);
            sprintf(buff, "%c%d.%01d%c", alt < 0 ? '-' : ' ', abs(alt / 100), abs((alt % 100) / 10), osdGetAltitudeSymbol());
            break;
        }

        case OSD_ONTIME:
        {
            uint32_t seconds = micros() / 1000000;
            buff[0] = SYM_ON_M;
            sprintf(buff + 1, "%02d:%02d", seconds / 60, seconds % 60);
            break;
        }

        case OSD_FLYTIME:
        {
            buff[0] = SYM_FLY_M;
            sprintf(buff + 1, "%02d:%02d", flyTime / 60, flyTime % 60);
            break;
        }

        case OSD_FLYMODE:
        {
            char *p = "ACRO";

<<<<<<< HEAD
#ifdef VTX_SMARTAUDIO
static const char * const smartAudioBandNames[] = {
    "--------",
    "BOSCAM A",
    "BOSCAM B",
    "BOSCAM E",
    "FATSHARK",
    "RACEBAND",
};
OSD_TAB_t entrySmartAudioBand = { &smartAudioBand, 5, &smartAudioBandNames[0], NULL };

static const char * const smartAudioChanNames[] = {
    "-", "1", "2", "3", "4", "5", "6", "7", "8",
};

OSD_TAB_t entrySmartAudioChan = { &smartAudioChan, 8, &smartAudioChanNames[0], NULL };

static const char * const smartAudioPowerNames[] = {
    "---",
    " 25",
    "200",
    "500",
    "800",
};

OSD_TAB_t entrySmartAudioPower = { &smartAudioPower, 4, &smartAudioPowerNames[0]};

static const char * const smartAudioTxModeNames[] = {
    "------",
    "PIT-OR",
    "PIT-IR",
    "ACTIVE",
};

OSD_TAB_t entrySmartAudioTxMode = { &smartAudioTxMode, 3, &smartAudioTxModeNames[0]};

OSD_UINT16_t entrySmartAudioFreq = { &smartAudioFreq, 5600, 5900, 0 };

static const char * const smartAudioOpModelNames[] = {
    "FREE",
    "PIT",
};

OSD_TAB_t entrySmartAudioOpModel = { &smartAudioOpModel, 1, &smartAudioOpModelNames[0] };

static const char * const smartAudioPitFModeNames[] = {
    "IN-RANGE",
    "OUT-RANGE",
};

OSD_TAB_t entrySmartAudioPitFMode = { &smartAudioPitFMode, 1, &smartAudioPitFModeNames[0] };

OSD_UINT16_t entrySmartAudioORFreq = { &smartAudioORFreq, 5600, 5900, 1 };

OSD_Entry menu_smartAudioConfig[] = {
    { "--- SMARTAUDIO CONFIG ---", OME_Label, NULL, NULL },
    { "OP MODEL", OME_TAB, smartAudioConfigureOpModelByGvar, &entrySmartAudioOpModel },
    { "PIT FREQ", OME_TAB, smartAudioConfigurePitFModeByGvar, &entrySmartAudioPitFMode },
    { "OR FREQ", OME_UINT16, NULL, &entrySmartAudioORFreq }, // OME_Poll_UINT16
    { "BACK", OME_Back, NULL, NULL },
    { NULL, OME_END, NULL, NULL }
};

static const char * const smartAudioStatusNames[] = {
    "OFFLINE",
    "ONLINE V1",
    "ONLINE V2",
};

OSD_TAB_t entrySmartAudioOnline = { &smartAudioStatus, 2, &smartAudioStatusNames[0] };
OSD_UINT16_t entrySmartAudioBaudrate = { &smartAudioSmartbaud, 0, 0, 0 };
OSD_UINT16_t entrySmartAudioStatBadpre = { &saerr_badpre, 0, 0, 0 };
OSD_UINT16_t entrySmartAudioStatBadlen = { &saerr_badlen, 0, 0, 0 };
OSD_UINT16_t entrySmartAudioStatCrcerr = { &saerr_crcerr, 0, 0, 0 };
OSD_UINT16_t entrySmartAudioStatOooerr = { &saerr_oooresp, 0, 0, 0 };

OSD_Entry menu_smartAudioStats[] = {
    { "--- SMARTAUDIO STATS ---", OME_Label, NULL, NULL },
    { "STATUS", OME_TAB, NULL, &entrySmartAudioOnline },
    { "BAUDRATE", OME_UINT16, NULL, &entrySmartAudioBaudrate },
    { "BADPRE", OME_UINT16, NULL, &entrySmartAudioStatBadpre },
    { "BADLEN", OME_UINT16, NULL, &entrySmartAudioStatBadlen },
    { "CRCERR", OME_UINT16, NULL, &entrySmartAudioStatCrcerr },
    { "OOOERR", OME_UINT16, NULL, &entrySmartAudioStatOooerr },
    { "BACK", OME_Back, NULL, NULL },
    { NULL, OME_END, NULL, NULL }
};

OSD_Entry menu_vtx[] =
{
    { "-- VTX SMARTAUDIO --", OME_Label, NULL, NULL },
    { smartAudioStatusString, OME_Label, NULL, NULL },
    { "TXMODE", OME_TAB, smartAudioSetTxModeByGvar, &entrySmartAudioTxMode },
    { "BAND", OME_TAB, smartAudioConfigureBandByGvar, &entrySmartAudioBand },
    { "CHAN", OME_TAB, smartAudioConfigureChanByGvar, &entrySmartAudioChan },
    { "FREQ", OME_UINT16, NULL, &entrySmartAudioFreq },
    { "POWER", OME_TAB, smartAudioConfigurePowerByGvar, &entrySmartAudioPower },
    { "CONFIG", OME_Submenu, osdChangeScreen, &menu_smartAudioConfig[0] },
    { "STAT", OME_Submenu, osdChangeScreen, &menu_smartAudioStats[0] },
    { "BACK", OME_Back, NULL, NULL },
    { NULL, OME_END, NULL, NULL }
};
#endif // VTX_SMARTAUDIO

OSD_UINT16_t entryMinThrottle = {&masterConfig.motorConfig.minthrottle, 1020, 1300, 10};
OSD_UINT8_t entryGyroSoftLpfHz = {&masterConfig.gyro_soft_lpf_hz, 0, 255, 1};
OSD_UINT16_t entryDtermLpf = {&masterConfig.profile[0].pidProfile.dterm_lpf_hz, 0, 500, 5};
OSD_UINT16_t entryYawLpf = {&masterConfig.profile[0].pidProfile.yaw_lpf_hz, 0, 500, 5};
OSD_UINT16_t entryYawPLimit = {&masterConfig.profile[0].pidProfile.yaw_p_limit, 100, 500, 5};
OSD_UINT8_t entryVbatScale = {&masterConfig.batteryConfig.vbatscale, 1, 250, 1};
OSD_UINT8_t entryVbatMaxCell = {&masterConfig.batteryConfig.vbatmaxcellvoltage, 10, 50, 1};
=======
            if (isAirmodeActive())
                p = "AIR";
>>>>>>> b42de4f2

            if (FLIGHT_MODE(FAILSAFE_MODE))
                p = "!FS";
            else if (FLIGHT_MODE(ANGLE_MODE))
                p = "STAB";
            else if (FLIGHT_MODE(HORIZON_MODE))
                p = "HOR";

            max7456Write(elemPosX, elemPosY, p);
            return;
        }

        case OSD_CRAFT_NAME:
        {
            if (strlen(masterConfig.name) == 0)
                strcpy(buff, "CRAFT_NAME");
            else {
                for (uint8_t i = 0; i < MAX_NAME_LENGTH; i++) {
                    buff[i] = toupper((unsigned char)masterConfig.name[i]);
                    if (masterConfig.name[i] == 0)
                        break;
                }
            }

            break;
        }

        case OSD_THROTTLE_POS:
        {
            buff[0] = SYM_THR;
            buff[1] = SYM_THR1;
            sprintf(buff + 2, "%d", (constrain(rcData[THROTTLE], PWM_RANGE_MIN, PWM_RANGE_MAX) - PWM_RANGE_MIN) * 100 / (PWM_RANGE_MAX - PWM_RANGE_MIN));
            break;
        }

#ifdef VTX
        case OSD_VTX_CHANNEL:
        {
            sprintf(buff, "CH:%d", current_vtx_channel % CHANNELS_PER_BAND + 1);
            break;
        }
#endif // VTX

        case OSD_CROSSHAIRS:
        {
            uint8_t *screenBuffer = max7456GetScreenBuffer();
            uint16_t position = 194;

            if (maxScreenSize == VIDEO_BUFFER_CHARS_PAL)
                position += 30;

            screenBuffer[position - 1] = (SYM_AH_CENTER_LINE);
            screenBuffer[position + 1] = (SYM_AH_CENTER_LINE_RIGHT);
            screenBuffer[position] = (SYM_AH_CENTER);

            return;
        }

        case OSD_ARTIFICIAL_HORIZON:
        {
            uint8_t *screenBuffer = max7456GetScreenBuffer();
            uint16_t position = 194;

            int rollAngle = attitude.values.roll;
            int pitchAngle = attitude.values.pitch;

            if (maxScreenSize == VIDEO_BUFFER_CHARS_PAL)
                position += 30;

            if (pitchAngle > AH_MAX_PITCH)
                pitchAngle = AH_MAX_PITCH;
            if (pitchAngle < -AH_MAX_PITCH)
                pitchAngle = -AH_MAX_PITCH;
            if (rollAngle > AH_MAX_ROLL)
                rollAngle = AH_MAX_ROLL;
            if (rollAngle < -AH_MAX_ROLL)
                rollAngle = -AH_MAX_ROLL;

            for (uint8_t x = 0; x <= 8; x++) {
                int y = (rollAngle * (4 - x)) / 64;
                y -= pitchAngle / 8;
                y += 41;
                if (y >= 0 && y <= 81) {
                    uint16_t pos = position - 7 + LINE * (y / 9) + 3 - 4 * LINE + x;
                    screenBuffer[pos] = (SYM_AH_BAR9_0 + (y % 9));
                }
            }

            osdDrawSingleElement(OSD_HORIZON_SIDEBARS);

            return;
        }

        case OSD_HORIZON_SIDEBARS:
        {
            uint8_t *screenBuffer = max7456GetScreenBuffer();
            uint16_t position = 194;

            if (maxScreenSize == VIDEO_BUFFER_CHARS_PAL)
                position += 30;

            // Draw AH sides
            int8_t hudwidth = AH_SIDEBAR_WIDTH_POS;
            int8_t hudheight = AH_SIDEBAR_HEIGHT_POS;
            for (int8_t x = -hudheight; x <= hudheight; x++) {
                screenBuffer[position - hudwidth + (x * LINE)] = (SYM_AH_DECORATION);
                screenBuffer[position + hudwidth + (x * LINE)] = (SYM_AH_DECORATION);
            }

            // AH level indicators
            screenBuffer[position - hudwidth + 1] = (SYM_AH_LEFT);
            screenBuffer[position + hudwidth - 1] = (SYM_AH_RIGHT);

            return;
        }

        default:
            return;
    }

    max7456Write(elemPosX, elemPosY, buff);
}

void resetOsdConfig(osd_profile_t *osdProfile)
{
    osdProfile->item_pos[OSD_RSSI_VALUE] = OSD_POS(22, 0) | VISIBLE_FLAG;
    osdProfile->item_pos[OSD_MAIN_BATT_VOLTAGE] = OSD_POS(12, 0) | VISIBLE_FLAG;
    osdProfile->item_pos[OSD_ARTIFICIAL_HORIZON] = OSD_POS(8, 6) | VISIBLE_FLAG;
    osdProfile->item_pos[OSD_HORIZON_SIDEBARS] = OSD_POS(8, 6) | VISIBLE_FLAG;
    osdProfile->item_pos[OSD_ONTIME] = OSD_POS(22, 11) | VISIBLE_FLAG;
    osdProfile->item_pos[OSD_FLYTIME] = OSD_POS(22, 12) | VISIBLE_FLAG;
    osdProfile->item_pos[OSD_FLYMODE] = OSD_POS(12, 11) | VISIBLE_FLAG;
    osdProfile->item_pos[OSD_CRAFT_NAME] = OSD_POS(12, 12);
    osdProfile->item_pos[OSD_THROTTLE_POS] = OSD_POS(1, 4);
    osdProfile->item_pos[OSD_VTX_CHANNEL] = OSD_POS(8, 6);
    osdProfile->item_pos[OSD_CURRENT_DRAW] = OSD_POS(1, 3);
    osdProfile->item_pos[OSD_MAH_DRAWN] = OSD_POS(15, 3);
    osdProfile->item_pos[OSD_GPS_SPEED] = OSD_POS(2, 2);
    osdProfile->item_pos[OSD_GPS_SATS] = OSD_POS(2, 12);
    osdProfile->item_pos[OSD_ALTITUDE] = OSD_POS(1, 5);

    osdProfile->rssi_alarm = 20;
    osdProfile->cap_alarm = 2200;
    osdProfile->time_alarm = 10; // in minutes
    osdProfile->alt_alarm = 100; // meters or feet depend on configuration

    osdProfile->video_system = 0;
}

void osdInit(void)
{
    char x, string_buffer[30];

    armState = ARMING_FLAG(ARMED);

    max7456Init(masterConfig.osdProfile.video_system);

    max7456ClearScreen();

    // display logo and help
    x = 160;
    for (int i = 1; i < 5; i++) {
        for (int j = 3; j < 27; j++) {
            if (x != 255)
                max7456WriteChar(j, i, x++);
        }
    }

    sprintf(string_buffer, "BF VERSION: %s", FC_VERSION_STRING);
    max7456Write(5, 6, string_buffer);
    max7456Write(7, 7,  STARTUP_HELP_TEXT1);
    max7456Write(11, 8, STARTUP_HELP_TEXT2);
    max7456Write(11, 9, STARTUP_HELP_TEXT3);

    max7456RefreshAll();

    refreshTimeout = 4 * REFRESH_1S;

#ifdef CMS
    cmsDeviceRegister(osdCmsInit);
#endif
}

/**
 * Gets the correct altitude symbol for the current unit system
 */
char osdGetAltitudeSymbol()
{
    switch (masterConfig.osdProfile.units) {
        case OSD_UNIT_IMPERIAL:
            return 0xF;
        default:
            return 0xC;
    }
}

/**
 * Converts altitude based on the current unit system.
 * @param alt Raw altitude (i.e. as taken from BaroAlt)
 */
int32_t osdGetAltitude(int32_t alt)
{
    switch (masterConfig.osdProfile.units) {
        case OSD_UNIT_IMPERIAL:
            return (alt * 328) / 100; // Convert to feet / 100
        default:
            return alt;               // Already in metre / 100
    }
}

void osdUpdateAlarms(void)
{
    int32_t alt = osdGetAltitude(BaroAlt) / 100;
    statRssi = rssi * 100 / 1024;

    if (statRssi < masterConfig.osdProfile.rssi_alarm)
        masterConfig.osdProfile.item_pos[OSD_RSSI_VALUE] |= BLINK_FLAG;
    else
        masterConfig.osdProfile.item_pos[OSD_RSSI_VALUE] &= ~BLINK_FLAG;

    if (vbat <= (batteryWarningVoltage - 1))
        masterConfig.osdProfile.item_pos[OSD_MAIN_BATT_VOLTAGE] |= BLINK_FLAG;
    else
        masterConfig.osdProfile.item_pos[OSD_MAIN_BATT_VOLTAGE] &= ~BLINK_FLAG;

    if (STATE(GPS_FIX) == 0)
        masterConfig.osdProfile.item_pos[OSD_GPS_SATS] |= BLINK_FLAG;
    else
        masterConfig.osdProfile.item_pos[OSD_GPS_SATS] &= ~BLINK_FLAG;

    if (flyTime / 60 >= masterConfig.osdProfile.time_alarm && ARMING_FLAG(ARMED))
        masterConfig.osdProfile.item_pos[OSD_FLYTIME] |= BLINK_FLAG;
    else
        masterConfig.osdProfile.item_pos[OSD_FLYTIME] &= ~BLINK_FLAG;

    if (mAhDrawn >= masterConfig.osdProfile.cap_alarm)
        masterConfig.osdProfile.item_pos[OSD_MAH_DRAWN] |= BLINK_FLAG;
    else
        masterConfig.osdProfile.item_pos[OSD_MAH_DRAWN] &= ~BLINK_FLAG;

    if (alt >= masterConfig.osdProfile.alt_alarm)
        masterConfig.osdProfile.item_pos[OSD_ALTITUDE] |= BLINK_FLAG;
    else
        masterConfig.osdProfile.item_pos[OSD_ALTITUDE] &= ~BLINK_FLAG;
}

void osdResetAlarms(void)
{
    masterConfig.osdProfile.item_pos[OSD_RSSI_VALUE] &= ~BLINK_FLAG;
    masterConfig.osdProfile.item_pos[OSD_MAIN_BATT_VOLTAGE] &= ~BLINK_FLAG;
    masterConfig.osdProfile.item_pos[OSD_GPS_SATS] &= ~BLINK_FLAG;
    masterConfig.osdProfile.item_pos[OSD_FLYTIME] &= ~BLINK_FLAG;
    masterConfig.osdProfile.item_pos[OSD_MAH_DRAWN] &= ~BLINK_FLAG;
}

void osdResetStats(void)
{
    stats.max_current = 0;
    stats.max_speed = 0;
    stats.min_voltage = 500;
    stats.max_current = 0;
    stats.min_rssi = 99;
    stats.max_altitude = 0;
}

void osdUpdateStats(void)
{
    int16_t value;

    value = GPS_speed * 36 / 1000;
    if (stats.max_speed < value)
        stats.max_speed = value;

    if (stats.min_voltage > vbat)
        stats.min_voltage = vbat;

    value = amperage / 100;
    if (stats.max_current < value)
        stats.max_current = value;

    if (stats.min_rssi > statRssi)
        stats.min_rssi = statRssi;

    if (stats.max_altitude < BaroAlt)
        stats.max_altitude = BaroAlt;
}

void osdShowStats(void)
{
    uint8_t top = 2;
    char buff[10];

    max7456ClearScreen();
    max7456Write(2, top++, "  --- STATS ---");

    if (STATE(GPS_FIX)) {
        max7456Write(2, top, "MAX SPEED        :");
        itoa(stats.max_speed, buff, 10);
        max7456Write(22, top++, buff);
    }

    max7456Write(2, top, "MIN BATTERY      :");
    sprintf(buff, "%d.%1dV", stats.min_voltage / 10, stats.min_voltage % 10);
    max7456Write(22, top++, buff);

    max7456Write(2, top, "MIN RSSI         :");
    itoa(stats.min_rssi, buff, 10);
    strcat(buff, "%");
    max7456Write(22, top++, buff);

    if (feature(FEATURE_CURRENT_METER)) {
        max7456Write(2, top, "MAX CURRENT      :");
        itoa(stats.max_current, buff, 10);
        strcat(buff, "A");
        max7456Write(22, top++, buff);

        max7456Write(2, top, "USED MAH         :");
        itoa(mAhDrawn, buff, 10);
        strcat(buff, "\x07");
        max7456Write(22, top++, buff);
    }

    max7456Write(2, top, "MAX ALTITUDE     :");
    int32_t alt = osdGetAltitude(stats.max_altitude);
    sprintf(buff, "%c%d.%01d%c", alt < 0 ? '-' : ' ', abs(alt / 100), abs((alt % 100) / 10), osdGetAltitudeSymbol());
    max7456Write(22, top++, buff);

    refreshTimeout = 60 * REFRESH_1S;
}

// called when motors armed
void osdArmMotors(void)
{
    max7456ClearScreen();
    max7456Write(12, 7, "ARMED");
    refreshTimeout = REFRESH_1S / 2;
    osdResetStats();
}

void updateOsd(uint32_t currentTime)
{
    static uint32_t counter = 0;
#ifdef MAX7456_DMA_CHANNEL_TX
    // don't touch buffers if DMA transaction is in progress
    if (max7456DmaInProgres())
        return;
#endif // MAX7456_DMA_CHANNEL_TX

    // redraw values in buffer
    if (counter++ % 5 == 0)
        osdUpdate(currentTime);
    else // rest of time redraw screen 10 chars per idle to don't lock the main idle
        max7456DrawScreen();

    // do not allow ARM if we are in menu
    if (osdInMenu)
        DISABLE_ARMING_FLAG(OK_TO_ARM);
}

void osdUpdate(uint32_t currentTime)
{
    static uint8_t lastSec = 0;
    uint8_t sec;

#ifdef OSD_CALLS_CMS
    // detect enter to menu
    if (IS_MID(THROTTLE) && IS_HI(YAW) && IS_HI(PITCH) && !ARMING_FLAG(ARMED)) {
        cmsOpenMenu();
    }
#endif

    // detect arm/disarm
    if (armState != ARMING_FLAG(ARMED)) {
        if (ARMING_FLAG(ARMED))
            osdArmMotors(); // reset statistic etc
        else
            osdShowStats(); // show statistic

        armState = ARMING_FLAG(ARMED);
    }

    osdUpdateStats();

    sec = currentTime / 1000000;

    if (ARMING_FLAG(ARMED) && sec != lastSec) {
        flyTime++;
        lastSec = sec;
    }

    if (refreshTimeout) {
        if (IS_HI(THROTTLE) || IS_HI(PITCH)) // hide statistics
            refreshTimeout = 1;
        refreshTimeout--;
        if (!refreshTimeout)
            max7456ClearScreen();
        return;
    }

    blinkState = (millis() / 200) % 2;

    if (!osdInMenu) {
        osdUpdateAlarms();
        osdDrawElements();
#ifdef OSD_CALLS_CMS
    } else {
        cmsUpdate(currentTime);
#endif
    }
}

//
// OSD specific CMS functions
//

uint8_t shiftdown;

int osdMenuBegin(void)
{
    osdResetAlarms();
    osdInMenu = true;
    refreshTimeout = 0;

    return 0;
}

int osdMenuEnd(void)
{
    osdInMenu = false;

    return 0;
}

int osdClearScreen(void)
{
    max7456ClearScreen();

    return 0;
}

int osdWrite(uint8_t x, uint8_t y, char *s)
{
    max7456Write(x, y + shiftdown, s);

    return 0;
}

#ifdef EDIT_ELEMENT_SUPPORT
void osdEditElement(void *ptr)
{
    uint32_t address = (uint32_t)ptr;

    // zsave position on menu stack
    menuStack[menuStackIdx] = currentMenu;
    menuStackHistory[menuStackIdx] = currentMenuPos;
    menuStackIdx++;

    currentElement = (uint16_t *)address;

    *currentElement |= BLINK_FLAG;
    max7456ClearScreen();
}

<<<<<<< HEAD
void osdExitMenu(void *ptr)
{
    max7456ClearScreen();
    max7456Write(5, 3, "RESTARTING IMU...");
    max7456RefreshAll();
    stopMotors();
    stopPwmAllMotors();
    delay(200);

    if (ptr) {
        // save local variables to configuration
        if (featureBlackbox)
            featureSet(FEATURE_BLACKBOX);
        else
            featureClear(FEATURE_BLACKBOX);

        if (featureLedstrip)
            featureSet(FEATURE_LED_STRIP);
        else
            featureClear(FEATURE_LED_STRIP);
#if defined(VTX) || defined(USE_RTC6705) || defined(VTX_SMARTAUDIO)
        if (featureVtx)
            featureSet(FEATURE_VTX);
        else
            featureClear(FEATURE_VTX);
#endif // VTX || USE_RTC6705 || VTX_SMARTAUDIO

#ifdef VTX
        masterConfig.vtxBand = vtxBand;
        masterConfig.vtx_channel = vtxChannel - 1;
#endif // VTX

#if defined(USE_RTC6705) || defined(VTX_SMARTAUDIO)
        masterConfig.vtx_channel = vtxBand * 8 + vtxChannel - 1;
#endif // USE_RTC6705 || VTX_SMARTAUDIO

        saveConfigAndNotify();
    }

    systemReset();
}

void osdOpenMenu(void)
{
    if (inMenu)
        return;

    if (feature(FEATURE_LED_STRIP))
        featureLedstrip = 1;

    if (feature(FEATURE_BLACKBOX))
        featureBlackbox = 1;

#if defined(VTX) || defined(USE_RTC6705) || defined(VTX_SMARTAUDIO)
    if (feature(FEATURE_VTX))
        featureVtx = 1;
#endif // VTX || USE_RTC6705 || VTX_SMARTAUDIO

#ifdef VTX
    vtxBand = masterConfig.vtxBand;
    vtxChannel = masterConfig.vtx_channel + 1;
#endif // VTX

#if defined(USE_RTC6705) || defined(VTX_SMARTAUDIO)
    vtxBand = masterConfig.vtx_channel / 8;
    vtxChannel = masterConfig.vtx_channel % 8 + 1;
#endif // USE_RTC6705

    osdRows = max7456GetRowsCount();
    inMenu = true;
    refreshTimeout = 0;
    max7456ClearScreen();
    currentMenu = &menuMain[0];
    osdResetAlarms();
    osdChangeScreen(currentMenu);
#ifdef LED_STRIP
    getLedColor();
#endif // LED_STRIP
}

=======
>>>>>>> b42de4f2
void osdDrawElementPositioningHelp(void)
{
    max7456Write(OSD_X(masterConfig.osdProfile.item_pos[OSD_ARTIFICIAL_HORIZON]), OSD_Y(masterConfig.osdProfile.item_pos[OSD_ARTIFICIAL_HORIZON]), "---  HELP --- ");
    max7456Write(OSD_X(masterConfig.osdProfile.item_pos[OSD_ARTIFICIAL_HORIZON]), OSD_Y(masterConfig.osdProfile.item_pos[OSD_ARTIFICIAL_HORIZON]) + 1, "USE ROLL/PITCH");
    max7456Write(OSD_X(masterConfig.osdProfile.item_pos[OSD_ARTIFICIAL_HORIZON]), OSD_Y(masterConfig.osdProfile.item_pos[OSD_ARTIFICIAL_HORIZON]) + 2, "TO MOVE ELEM. ");
    max7456Write(OSD_X(masterConfig.osdProfile.item_pos[OSD_ARTIFICIAL_HORIZON]), OSD_Y(masterConfig.osdProfile.item_pos[OSD_ARTIFICIAL_HORIZON]) + 3, "              ");
    max7456Write(OSD_X(masterConfig.osdProfile.item_pos[OSD_ARTIFICIAL_HORIZON]), OSD_Y(masterConfig.osdProfile.item_pos[OSD_ARTIFICIAL_HORIZON]) + 4, "YAW - EXIT    ");
}
#endif

screenFnVTable_t osdVTable = {
    osdMenuBegin,
    osdMenuEnd,
    osdClearScreen,
    osdWrite,
    NULL,
    max7456RefreshAll,
};

void osdCmsInit(displayPort_t *pPort)
{
    shiftdown = masterConfig.osdProfile.row_shiftdown;
    pPort->rows = max7456GetRowsCount() - shiftdown;
    pPort->cols = 30;
    pPort->buftime = 1;         // Very fast
    pPort->bufsize = 50000;     // Very large
    pPort->VTable = &osdVTable;
}
#endif // OSD<|MERGE_RESOLUTION|>--- conflicted
+++ resolved
@@ -60,17 +60,6 @@
 #include "drivers/max7456.h"
 #include "drivers/max7456_symbols.h"
 
-<<<<<<< HEAD
-#ifdef USE_RTC6705
-#include "drivers/vtx_soft_spi_rtc6705.h"
-#endif
-
-#ifdef VTX_SMARTAUDIO
-#include "io/vtx_smartaudio.h"
-#endif
-
-=======
->>>>>>> b42de4f2
 #include "common/printf.h"
 
 #include "build/debug.h"
@@ -94,15 +83,6 @@
 #define REFRESH_1S    12
 
 uint8_t armState;
-<<<<<<< HEAD
-uint8_t featureBlackbox = 0;
-uint8_t featureLedstrip = 0;
-
-#if defined(VTX) || defined(USE_RTC6705) || defined(VTX_SMARTAUDIO)
-uint8_t featureVtx = 0, vtxBand, vtxChannel;
-#endif // VTX || USE_RTC6705 || VTX_SMARTAUDIO
-=======
->>>>>>> b42de4f2
 
 // OSD forwards
 
@@ -149,64 +129,6 @@
     osdDrawSingleElement(OSD_CRAFT_NAME);
     osdDrawSingleElement(OSD_ALTITUDE);
 
-<<<<<<< HEAD
-typedef struct
-{
-    uint8_t *val;
-    uint8_t min;
-    uint8_t max;
-    uint8_t step;
-    uint16_t multipler;
-} OSD_FLOAT_t;
-
-typedef struct
-{
-    uint8_t *val;
-    uint8_t max;
-    const char * const *names;
-} OSD_TAB_t;
-
-OSD_Entry *menuStack[10]; //tab to save menu stack
-uint8_t menuStackHistory[10]; //current position in menu stack
-uint8_t menuStackIdx = 0;
-
-OSD_Entry *currentMenu;
-OSD_Entry *nextPage = NULL;
-
-int8_t currentMenuPos = 0;
-uint8_t currentMenuIdx = 0;
-uint16_t *currentElement = NULL;
-
-OSD_Entry menuAlarms[];
-OSD_Entry menuOsdLayout[];
-OSD_Entry menuOsdActiveElems[];
-OSD_Entry menuOsdElemsPositions[];
-OSD_Entry menuFeatures[];
-OSD_Entry menuBlackbox[];
-#ifdef LED_STRIP
-OSD_Entry menuLedstrip[];
-#endif // LED_STRIP
-#if defined(VTX) || defined(USE_RTC6705) || defined(VTX_SMARTAUDIO)
-OSD_Entry menu_vtx[];
-#endif // VTX || USE_RTC6705 || VTX_SMARTAUDIO
-OSD_Entry menuImu[];
-OSD_Entry menuPid[];
-OSD_Entry menuRc[];
-OSD_Entry menuRateExpo[];
-OSD_Entry menuMisc[];
-
-OSD_Entry menuMain[] =
-{
-    {"----MAIN MENU----", OME_Label, NULL, NULL},
-    {"SCREEN LAYOUT", OME_Submenu, osdChangeScreen, &menuOsdLayout[0]},
-    {"ALARMS", OME_Submenu, osdChangeScreen, &menuAlarms[0]},
-    {"CFG. IMU", OME_Submenu, osdChangeScreen, &menuImu[0]},
-    {"FEATURES", OME_Submenu, osdChangeScreen, &menuFeatures[0]},
-    {"SAVE & EXIT", OME_OSD_Exit, osdExitMenu, (void*)1},
-    {"EXIT", OME_OSD_Exit, osdExitMenu, (void*)0},
-    {NULL,OME_END, NULL, NULL}
-};
-=======
 #ifdef GPS
     if (sensors(SENSOR_GPS) || osdInMenu) {
         osdDrawSingleElement(OSD_GPS_SATS);
@@ -214,26 +136,11 @@
     }
 #endif // GPS
 }
->>>>>>> b42de4f2
 
 void osdDrawSingleElement(uint8_t item)
 {
-<<<<<<< HEAD
-    {"----- FEATURES -----", OME_Label, NULL, NULL},
-    {"BLACKBOX", OME_Submenu, osdChangeScreen, &menuBlackbox[0]},
-#ifdef LED_STRIP
-    {"LED STRIP", OME_Submenu, osdChangeScreen, &menuLedstrip[0]},
-#endif // LED_STRIP
-#if defined(VTX) || defined(USE_RTC6705) || defined(VTX_SMARTAUDIO)
-    {"VTX", OME_Submenu, osdChangeScreen, &menu_vtx[0]},
-#endif // VTX || USE_RTC6705 || VTX_SMARTAUDIO
-    {"BACK", OME_Back, NULL, NULL},
-    {NULL, OME_END, NULL, NULL}
-};
-=======
     if (!VISIBLE(masterConfig.osdProfile.item_pos[item]) || BLINK(masterConfig.osdProfile.item_pos[item]))
         return;
->>>>>>> b42de4f2
 
     uint8_t elemPosX = OSD_X(masterConfig.osdProfile.item_pos[item]);
     uint8_t elemPosY = OSD_Y(masterConfig.osdProfile.item_pos[item]);
@@ -313,122 +220,8 @@
         {
             char *p = "ACRO";
 
-<<<<<<< HEAD
-#ifdef VTX_SMARTAUDIO
-static const char * const smartAudioBandNames[] = {
-    "--------",
-    "BOSCAM A",
-    "BOSCAM B",
-    "BOSCAM E",
-    "FATSHARK",
-    "RACEBAND",
-};
-OSD_TAB_t entrySmartAudioBand = { &smartAudioBand, 5, &smartAudioBandNames[0], NULL };
-
-static const char * const smartAudioChanNames[] = {
-    "-", "1", "2", "3", "4", "5", "6", "7", "8",
-};
-
-OSD_TAB_t entrySmartAudioChan = { &smartAudioChan, 8, &smartAudioChanNames[0], NULL };
-
-static const char * const smartAudioPowerNames[] = {
-    "---",
-    " 25",
-    "200",
-    "500",
-    "800",
-};
-
-OSD_TAB_t entrySmartAudioPower = { &smartAudioPower, 4, &smartAudioPowerNames[0]};
-
-static const char * const smartAudioTxModeNames[] = {
-    "------",
-    "PIT-OR",
-    "PIT-IR",
-    "ACTIVE",
-};
-
-OSD_TAB_t entrySmartAudioTxMode = { &smartAudioTxMode, 3, &smartAudioTxModeNames[0]};
-
-OSD_UINT16_t entrySmartAudioFreq = { &smartAudioFreq, 5600, 5900, 0 };
-
-static const char * const smartAudioOpModelNames[] = {
-    "FREE",
-    "PIT",
-};
-
-OSD_TAB_t entrySmartAudioOpModel = { &smartAudioOpModel, 1, &smartAudioOpModelNames[0] };
-
-static const char * const smartAudioPitFModeNames[] = {
-    "IN-RANGE",
-    "OUT-RANGE",
-};
-
-OSD_TAB_t entrySmartAudioPitFMode = { &smartAudioPitFMode, 1, &smartAudioPitFModeNames[0] };
-
-OSD_UINT16_t entrySmartAudioORFreq = { &smartAudioORFreq, 5600, 5900, 1 };
-
-OSD_Entry menu_smartAudioConfig[] = {
-    { "--- SMARTAUDIO CONFIG ---", OME_Label, NULL, NULL },
-    { "OP MODEL", OME_TAB, smartAudioConfigureOpModelByGvar, &entrySmartAudioOpModel },
-    { "PIT FREQ", OME_TAB, smartAudioConfigurePitFModeByGvar, &entrySmartAudioPitFMode },
-    { "OR FREQ", OME_UINT16, NULL, &entrySmartAudioORFreq }, // OME_Poll_UINT16
-    { "BACK", OME_Back, NULL, NULL },
-    { NULL, OME_END, NULL, NULL }
-};
-
-static const char * const smartAudioStatusNames[] = {
-    "OFFLINE",
-    "ONLINE V1",
-    "ONLINE V2",
-};
-
-OSD_TAB_t entrySmartAudioOnline = { &smartAudioStatus, 2, &smartAudioStatusNames[0] };
-OSD_UINT16_t entrySmartAudioBaudrate = { &smartAudioSmartbaud, 0, 0, 0 };
-OSD_UINT16_t entrySmartAudioStatBadpre = { &saerr_badpre, 0, 0, 0 };
-OSD_UINT16_t entrySmartAudioStatBadlen = { &saerr_badlen, 0, 0, 0 };
-OSD_UINT16_t entrySmartAudioStatCrcerr = { &saerr_crcerr, 0, 0, 0 };
-OSD_UINT16_t entrySmartAudioStatOooerr = { &saerr_oooresp, 0, 0, 0 };
-
-OSD_Entry menu_smartAudioStats[] = {
-    { "--- SMARTAUDIO STATS ---", OME_Label, NULL, NULL },
-    { "STATUS", OME_TAB, NULL, &entrySmartAudioOnline },
-    { "BAUDRATE", OME_UINT16, NULL, &entrySmartAudioBaudrate },
-    { "BADPRE", OME_UINT16, NULL, &entrySmartAudioStatBadpre },
-    { "BADLEN", OME_UINT16, NULL, &entrySmartAudioStatBadlen },
-    { "CRCERR", OME_UINT16, NULL, &entrySmartAudioStatCrcerr },
-    { "OOOERR", OME_UINT16, NULL, &entrySmartAudioStatOooerr },
-    { "BACK", OME_Back, NULL, NULL },
-    { NULL, OME_END, NULL, NULL }
-};
-
-OSD_Entry menu_vtx[] =
-{
-    { "-- VTX SMARTAUDIO --", OME_Label, NULL, NULL },
-    { smartAudioStatusString, OME_Label, NULL, NULL },
-    { "TXMODE", OME_TAB, smartAudioSetTxModeByGvar, &entrySmartAudioTxMode },
-    { "BAND", OME_TAB, smartAudioConfigureBandByGvar, &entrySmartAudioBand },
-    { "CHAN", OME_TAB, smartAudioConfigureChanByGvar, &entrySmartAudioChan },
-    { "FREQ", OME_UINT16, NULL, &entrySmartAudioFreq },
-    { "POWER", OME_TAB, smartAudioConfigurePowerByGvar, &entrySmartAudioPower },
-    { "CONFIG", OME_Submenu, osdChangeScreen, &menu_smartAudioConfig[0] },
-    { "STAT", OME_Submenu, osdChangeScreen, &menu_smartAudioStats[0] },
-    { "BACK", OME_Back, NULL, NULL },
-    { NULL, OME_END, NULL, NULL }
-};
-#endif // VTX_SMARTAUDIO
-
-OSD_UINT16_t entryMinThrottle = {&masterConfig.motorConfig.minthrottle, 1020, 1300, 10};
-OSD_UINT8_t entryGyroSoftLpfHz = {&masterConfig.gyro_soft_lpf_hz, 0, 255, 1};
-OSD_UINT16_t entryDtermLpf = {&masterConfig.profile[0].pidProfile.dterm_lpf_hz, 0, 500, 5};
-OSD_UINT16_t entryYawLpf = {&masterConfig.profile[0].pidProfile.yaw_lpf_hz, 0, 500, 5};
-OSD_UINT16_t entryYawPLimit = {&masterConfig.profile[0].pidProfile.yaw_p_limit, 100, 500, 5};
-OSD_UINT8_t entryVbatScale = {&masterConfig.batteryConfig.vbatscale, 1, 250, 1};
-OSD_UINT8_t entryVbatMaxCell = {&masterConfig.batteryConfig.vbatmaxcellvoltage, 10, 50, 1};
-=======
             if (isAirmodeActive())
                 p = "AIR";
->>>>>>> b42de4f2
 
             if (FLIGHT_MODE(FAILSAFE_MODE))
                 p = "!FS";
@@ -892,89 +685,6 @@
     max7456ClearScreen();
 }
 
-<<<<<<< HEAD
-void osdExitMenu(void *ptr)
-{
-    max7456ClearScreen();
-    max7456Write(5, 3, "RESTARTING IMU...");
-    max7456RefreshAll();
-    stopMotors();
-    stopPwmAllMotors();
-    delay(200);
-
-    if (ptr) {
-        // save local variables to configuration
-        if (featureBlackbox)
-            featureSet(FEATURE_BLACKBOX);
-        else
-            featureClear(FEATURE_BLACKBOX);
-
-        if (featureLedstrip)
-            featureSet(FEATURE_LED_STRIP);
-        else
-            featureClear(FEATURE_LED_STRIP);
-#if defined(VTX) || defined(USE_RTC6705) || defined(VTX_SMARTAUDIO)
-        if (featureVtx)
-            featureSet(FEATURE_VTX);
-        else
-            featureClear(FEATURE_VTX);
-#endif // VTX || USE_RTC6705 || VTX_SMARTAUDIO
-
-#ifdef VTX
-        masterConfig.vtxBand = vtxBand;
-        masterConfig.vtx_channel = vtxChannel - 1;
-#endif // VTX
-
-#if defined(USE_RTC6705) || defined(VTX_SMARTAUDIO)
-        masterConfig.vtx_channel = vtxBand * 8 + vtxChannel - 1;
-#endif // USE_RTC6705 || VTX_SMARTAUDIO
-
-        saveConfigAndNotify();
-    }
-
-    systemReset();
-}
-
-void osdOpenMenu(void)
-{
-    if (inMenu)
-        return;
-
-    if (feature(FEATURE_LED_STRIP))
-        featureLedstrip = 1;
-
-    if (feature(FEATURE_BLACKBOX))
-        featureBlackbox = 1;
-
-#if defined(VTX) || defined(USE_RTC6705) || defined(VTX_SMARTAUDIO)
-    if (feature(FEATURE_VTX))
-        featureVtx = 1;
-#endif // VTX || USE_RTC6705 || VTX_SMARTAUDIO
-
-#ifdef VTX
-    vtxBand = masterConfig.vtxBand;
-    vtxChannel = masterConfig.vtx_channel + 1;
-#endif // VTX
-
-#if defined(USE_RTC6705) || defined(VTX_SMARTAUDIO)
-    vtxBand = masterConfig.vtx_channel / 8;
-    vtxChannel = masterConfig.vtx_channel % 8 + 1;
-#endif // USE_RTC6705
-
-    osdRows = max7456GetRowsCount();
-    inMenu = true;
-    refreshTimeout = 0;
-    max7456ClearScreen();
-    currentMenu = &menuMain[0];
-    osdResetAlarms();
-    osdChangeScreen(currentMenu);
-#ifdef LED_STRIP
-    getLedColor();
-#endif // LED_STRIP
-}
-
-=======
->>>>>>> b42de4f2
 void osdDrawElementPositioningHelp(void)
 {
     max7456Write(OSD_X(masterConfig.osdProfile.item_pos[OSD_ARTIFICIAL_HORIZON]), OSD_Y(masterConfig.osdProfile.item_pos[OSD_ARTIFICIAL_HORIZON]), "---  HELP --- ");
