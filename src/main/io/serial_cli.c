/*
 * This file is part of Cleanflight.
 *
 * Cleanflight is free software: you can redistribute it and/or modify
 * it under the terms of the GNU General Public License as published by
 * the Free Software Foundation, either version 3 of the License, or
 * (at your option) any later version.
 *
 * Cleanflight is distributed in the hope that it will be useful,
 * but WITHOUT ANY WARRANTY; without even the implied warranty of
 * MERCHANTABILITY or FITNESS FOR A PARTICULAR PURPOSE.  See the
 * GNU General Public License for more details.
 *
 * You should have received a copy of the GNU General Public License
 * along with Cleanflight.  If not, see <http://www.gnu.org/licenses/>.
 */

#include <stdbool.h>
#include <stdint.h>
#include <stdlib.h>
#include <stdarg.h>
#include <string.h>
#include <math.h>
#include <ctype.h>

#include <platform.h>
#include "scheduler.h"
#include "version.h"

#include "build_config.h"

#include "common/utils.h"
#include "common/axis.h"
#include "common/maths.h"
#include "common/color.h"
#include "common/typeconversion.h"

#include "config/parameter_group.h"
#include "config/parameter_group_ids.h"

#include "drivers/system.h"

#include "drivers/sensor.h"
#include "drivers/accgyro.h"
#include "drivers/compass.h"

#include "drivers/serial.h"
#include "drivers/bus_i2c.h"
#include "drivers/gpio.h"
#include "drivers/timer.h"
#include "drivers/pwm_rx.h"
#include "drivers/sdcard.h"

#include "drivers/buf_writer.h"

//#include "io/escservo.h"
#include "io/gps.h"
#include "io/gimbal.h"
#include "io/rc_controls.h"
#include "io/serial.h"
#include "io/ledstrip.h"
#include "io/flashfs.h"
#include "io/beeper.h"
#include "io/asyncfatfs/asyncfatfs.h"

#include "rx/rx.h"
#include "rx/spektrum.h"

#include "sensors/battery.h"
#include "sensors/boardalignment.h"
#include "sensors/sensors.h"
#include "sensors/acceleration.h"
#include "sensors/gyro.h"
#include "sensors/compass.h"
#include "sensors/barometer.h"

#include "blackbox/blackbox.h"

#include "flight/pid.h"
#include "flight/gtune.h"
#include "flight/imu.h"
#include "flight/mixer.h"
#include "flight/navigation.h"
#include "flight/failsafe.h"
#include "flight/altitudehold.h"

#include "telemetry/telemetry.h"
#include "telemetry/frsky.h"
#include "telemetry/hott.h"

#include "config/runtime_config.h"
#include "config/config.h"
#include "config/config_profile.h"
#include "config/config_system.h"
#include "config/feature.h"
#include "config/profile.h"

#include "common/printf.h"

#include "serial_cli.h"

// FIXME remove this for targets that don't need a CLI.  Perhaps use a no-op macro when USE_CLI is not enabled
// signal that we're in cli mode
uint8_t cliMode = 0;

#ifdef USE_CLI

extern uint16_t cycleTime; // FIXME dependency on mw.c

void gpsEnablePassthrough(serialPort_t *gpsPassthroughPort);

static serialPort_t *cliPort;
static bufWriter_t *cliWriter;
static uint8_t cliWriteBuffer[sizeof(*cliWriter) + 16];

static void cliAux(char *cmdline);
static void cliRxFail(char *cmdline);
static void cliAdjustmentRange(char *cmdline);
static void cliMotorMix(char *cmdline);
static void cliDefaults(char *cmdline);
static void cliDump(char *cmdLine);
static void cliExit(char *cmdline);
static void cliFeature(char *cmdline);
static void cliMotor(char *cmdline);
static void cliPlaySound(char *cmdline);
static void cliProfile(char *cmdline);
static void cliRateProfile(char *cmdline);
static void cliReboot(void);
static void cliSave(char *cmdline);
static void cliSerial(char *cmdline);

#ifdef USE_SERVOS
static void cliServo(char *cmdline);
static void cliServoMix(char *cmdline);
#endif

static void cliSet(char *cmdline);
static void cliGet(char *cmdline);
static void cliStatus(char *cmdline);
#ifndef SKIP_TASK_STATISTICS
static void cliTasks(char *cmdline);
#endif
static void cliVersion(char *cmdline);
static void cliRxRange(char *cmdline);

#ifdef GPS
static void cliGpsPassthrough(char *cmdline);
#endif

static void cliHelp(char *cmdline);
static void cliMap(char *cmdline);

#ifdef LED_STRIP
static void cliLed(char *cmdline);
static void cliColor(char *cmdline);
#endif

#ifndef USE_QUAD_MIXER_ONLY
static void cliMixer(char *cmdline);
#endif

#ifdef USE_FLASHFS
static void cliFlashInfo(char *cmdline);
static void cliFlashErase(char *cmdline);
#ifdef USE_FLASH_TOOLS
static void cliFlashWrite(char *cmdline);
static void cliFlashRead(char *cmdline);
#endif
#endif

#ifdef USE_SDCARD
static void cliSdInfo(char *cmdline);
#endif

// buffer
static char cliBuffer[48];
static uint32_t bufferIndex = 0;

#ifndef USE_QUAD_MIXER_ONLY
//  this with mixerMode_e
static const char * const mixerNames[] = {
    "TRI", "QUADP", "QUADX", "BI",
    "GIMBAL", "Y6", "HEX6",
    "FLYING_WING", "Y4", "HEX6X", "OCTOX8", "OCTOFLATP", "OCTOFLATX",
    "AIRPLANE", "HELI_120_CCPM", "HELI_90_DEG", "VTAIL4",
    "HEX6H", "PPM_TO_SERVO", "DUALCOPTER", "SINGLECOPTER",
    "ATAIL4", "CUSTOM", "CUSTOMAIRPLANE", "CUSTOMTRI", NULL
};
#endif

// sync this with features_e
static const char * const featureNames[] = {
    "RX_PPM", "VBAT", "INFLIGHT_ACC_CAL", "RX_SERIAL", "MOTOR_STOP",
    "SERVO_TILT", "SOFTSERIAL", "GPS", "FAILSAFE",
    "SONAR", "TELEMETRY", "CURRENT_METER", "3D", "RX_PARALLEL_PWM",
    "RX_MSP", "RSSI_ADC", "LED_STRIP", "DISPLAY", "ONESHOT125",
    "BLACKBOX", "CHANNEL_FORWARDING", "TRANSPONDER", NULL
};

// sync this with rxFailsafeChannelMode_e
static const char rxFailsafeModeCharacters[] = "ahs";

static const rxFailsafeChannelMode_e rxFailsafeModesTable[RX_FAILSAFE_TYPE_COUNT][RX_FAILSAFE_MODE_COUNT] = {
    { RX_FAILSAFE_MODE_AUTO, RX_FAILSAFE_MODE_HOLD, RX_FAILSAFE_MODE_INVALID },
    { RX_FAILSAFE_MODE_INVALID, RX_FAILSAFE_MODE_HOLD, RX_FAILSAFE_MODE_SET }
};

#ifndef CJMCU
// sync this with sensors_e
static const char * const sensorTypeNames[] = {
    "GYRO", "ACC", "BARO", "MAG", "SONAR", "GPS", "GPS+MAG", NULL
};

#define SENSOR_NAMES_MASK (SENSOR_GYRO | SENSOR_ACC | SENSOR_BARO | SENSOR_MAG)

static const char * const sensorHardwareNames[4][11] = {
    { "", "None", "MPU6050", "L3G4200D", "MPU3050", "L3GD20", "MPU6000", "MPU6500", "FAKE", NULL },
    { "", "None", "ADXL345", "MPU6050", "MMA845x", "BMA280", "LSM303DLHC", "MPU6000", "MPU6500", "FAKE", NULL },
    { "", "None", "BMP085", "MS5611", "BMP280", NULL },
    { "", "None", "HMC5883", "AK8975", NULL }
};
#endif

typedef struct {
    const char *name;
#ifndef SKIP_CLI_COMMAND_HELP
    const char *description;
    const char *args;
#endif
    void (*func)(char *cmdline);
} clicmd_t;

#ifndef SKIP_CLI_COMMAND_HELP
#define CLI_COMMAND_DEF(name, description, args, method) \
{ \
    name , \
    description , \
    args , \
    method \
}
#else
#define CLI_COMMAND_DEF(name, description, args, method) \
{ \
    name, \
    method \
}
#endif

// should be sorted a..z for bsearch()
const clicmd_t cmdTable[] = {
    CLI_COMMAND_DEF("adjrange", "configure adjustment ranges", NULL, cliAdjustmentRange),
    CLI_COMMAND_DEF("aux", "configure modes", NULL, cliAux),
#ifdef LED_STRIP
    CLI_COMMAND_DEF("color", "configure colors", NULL, cliColor),
#endif
    CLI_COMMAND_DEF("defaults", "reset to defaults and reboot", NULL, cliDefaults),
    CLI_COMMAND_DEF("dump", "dump configuration",
        "[master|profile|rates]", cliDump),
    CLI_COMMAND_DEF("exit", NULL, NULL, cliExit),
    CLI_COMMAND_DEF("feature", "configure features",
        "list\r\n"
        "\t<+|->[name]", cliFeature),
#ifdef USE_FLASHFS
    CLI_COMMAND_DEF("flash_erase", "erase flash chip", NULL, cliFlashErase),
    CLI_COMMAND_DEF("flash_info", "show flash chip info", NULL, cliFlashInfo),
#ifdef USE_FLASH_TOOLS
    CLI_COMMAND_DEF("flash_read", NULL, "<length> <address>", cliFlashRead),
    CLI_COMMAND_DEF("flash_write", NULL, "<address> <message>", cliFlashWrite),
#endif
#endif
    CLI_COMMAND_DEF("get", "get variable value",
            "[name]", cliGet),
#ifdef GPS
    CLI_COMMAND_DEF("gpspassthrough", "passthrough gps to serial", NULL, cliGpsPassthrough),
#endif
    CLI_COMMAND_DEF("help", NULL, NULL, cliHelp),
#ifdef LED_STRIP
    CLI_COMMAND_DEF("led", "configure leds", NULL, cliLed),
#endif
    CLI_COMMAND_DEF("map", "configure rc channel order",
        "[<map>]", cliMap),
#ifndef USE_QUAD_MIXER_ONLY
    CLI_COMMAND_DEF("mixer", "configure mixer",
        "list\r\n"
        "\t<name>", cliMixer),
#endif
    CLI_COMMAND_DEF("mmix", "custom motor mixer", NULL, cliMotorMix),
    CLI_COMMAND_DEF("motor",  "get/set motor",
       "<index> [<value>]", cliMotor),
    CLI_COMMAND_DEF("play_sound", NULL,
        "[<index>]\r\n", cliPlaySound),
    CLI_COMMAND_DEF("profile", "change profile",
        "[<index>]", cliProfile),
    CLI_COMMAND_DEF("rateprofile", "change rate profile",
        "[<index>]", cliRateProfile),
    CLI_COMMAND_DEF("rxrange", "configure rx channel ranges", NULL, cliRxRange),
    CLI_COMMAND_DEF("rxfail", "show/set rx failsafe settings", NULL, cliRxFail),
    CLI_COMMAND_DEF("save", "save and reboot", NULL, cliSave),
    CLI_COMMAND_DEF("serial", "configure serial ports", NULL, cliSerial),
#ifdef USE_SERVOS
    CLI_COMMAND_DEF("servo", "configure servos", NULL, cliServo),
#endif
    CLI_COMMAND_DEF("set", "change setting",
        "[<name>=<value>]", cliSet),
#ifdef USE_SERVOS
    CLI_COMMAND_DEF("smix", "servo mixer",
        "<rule> <servo> <source> <rate> <speed> <min> <max> <box>\r\n"
        "\treset\r\n"
        "\tload <mixer>\r\n"
        "\treverse <servo> <source> r|n", cliServoMix),
#endif
#ifdef USE_SDCARD
    CLI_COMMAND_DEF("sd_info", "sdcard info", NULL, cliSdInfo),
#endif
    CLI_COMMAND_DEF("status", "show status", NULL, cliStatus),
#ifndef SKIP_TASK_STATISTICS
    CLI_COMMAND_DEF("tasks", "show task stats", NULL, cliTasks),
#endif
    CLI_COMMAND_DEF("version", "show version", NULL, cliVersion),
};
#define CMD_COUNT (sizeof(cmdTable) / sizeof(clicmd_t))

static const char * const lookupTableOffOn[] = {
    "OFF", "ON"
};

static const char * const lookupTableUnit[] = {
    "IMPERIAL", "METRIC"
};

static const char * const lookupTableAlignment[] = {
    "DEFAULT",
    "CW0",
    "CW90",
    "CW180",
    "CW270",
    "CW0FLIP",
    "CW90FLIP",
    "CW180FLIP",
    "CW270FLIP"
};

#ifdef GPS
static const char * const lookupTableGPSProvider[] = {
    "NMEA", "UBLOX"
};

static const char * const lookupTableGPSSBASMode[] = {
    "AUTO", "EGNOS", "WAAS", "MSAS", "GAGAN"
};
#endif

static const char * const lookupTableCurrentSensor[] = {
    "NONE", "ADC", "VIRTUAL"
};

static const char * const lookupTableGimbalMode[] = {
    "NORMAL", "MIXTILT"
};

static const char * const lookupTablePidController[] = {
    "MW23", "MWREWRITE", "LUX"
};

static const char * const lookupTableBlackboxDevice[] = {
    "SERIAL", "SPIFLASH", "SDCARD"
};

static const char * const lookupTableSerialRX[] = {
    "SPEK1024",
    "SPEK2048",
    "SBUS",
    "SUMD",
    "SUMH",
    "XB-B",
    "XB-B-RJ01",
    "IBUS"
};

static const char * const lookupTableGyroFilter[] = {
    "OFF", "LOW", "MEDIUM", "HIGH"
};

static const char * const lookupTableGyroLpf[] = {
    "OFF",
    "188HZ",
    "98HZ",
    "42HZ",
    "20HZ",
    "10HZ"
};

static const char * const lookupDeltaMethod[] = {
    "ERROR", "MEASUREMENT"
};

typedef struct lookupTableEntry_s {
    const char * const *values;
    const uint8_t valueCount;
} lookupTableEntry_t;

typedef enum {
    TABLE_OFF_ON = 0,
    TABLE_UNIT,
    TABLE_ALIGNMENT,
#ifdef GPS
    TABLE_GPS_PROVIDER,
    TABLE_GPS_SBAS_MODE,
#endif
#ifdef BLACKBOX
    TABLE_BLACKBOX_DEVICE,
#endif
    TABLE_CURRENT_SENSOR,
    TABLE_GIMBAL_MODE,
    TABLE_PID_CONTROLLER,
    TABLE_SERIAL_RX,
    TABLE_GYRO_FILTER,
    TABLE_GYRO_LPF,
    TABLE_DELTA_METHOD,
} lookupTableIndex_e;

static const lookupTableEntry_t lookupTables[] = {
    { lookupTableOffOn, sizeof(lookupTableOffOn) / sizeof(char *) },
    { lookupTableUnit, sizeof(lookupTableUnit) / sizeof(char *) },
    { lookupTableAlignment, sizeof(lookupTableAlignment) / sizeof(char *) },
#ifdef GPS
    { lookupTableGPSProvider, sizeof(lookupTableGPSProvider) / sizeof(char *) },
    { lookupTableGPSSBASMode, sizeof(lookupTableGPSSBASMode) / sizeof(char *) },
#endif
#ifdef BLACKBOX
    { lookupTableBlackboxDevice, sizeof(lookupTableBlackboxDevice) / sizeof(char *) },
#endif
    { lookupTableCurrentSensor, sizeof(lookupTableCurrentSensor) / sizeof(char *) },
    { lookupTableGimbalMode, sizeof(lookupTableGimbalMode) / sizeof(char *) },
    { lookupTablePidController, sizeof(lookupTablePidController) / sizeof(char *) },
    { lookupTableSerialRX, sizeof(lookupTableSerialRX) / sizeof(char *) },
    { lookupTableGyroFilter, sizeof(lookupTableGyroFilter) / sizeof(char *) },
    { lookupTableGyroLpf, sizeof(lookupTableGyroLpf) / sizeof(char *) },
    { lookupDeltaMethod, sizeof(lookupDeltaMethod) / sizeof(char *) }
};

#define VALUE_TYPE_OFFSET 0
#define VALUE_SECTION_OFFSET 4
#define VALUE_MODE_OFFSET 6

typedef enum {
    // value type
    VAR_UINT8 = (0 << VALUE_TYPE_OFFSET),
    VAR_INT8 = (1 << VALUE_TYPE_OFFSET),
    VAR_UINT16 = (2 << VALUE_TYPE_OFFSET),
    VAR_INT16 = (3 << VALUE_TYPE_OFFSET),
    VAR_UINT32 = (4 << VALUE_TYPE_OFFSET),
    VAR_FLOAT = (5 << VALUE_TYPE_OFFSET),

    // value section
    MASTER_VALUE = (0 << VALUE_SECTION_OFFSET),
    PROFILE_VALUE = (1 << VALUE_SECTION_OFFSET),
    CONTROL_RATE_VALUE = (2 << VALUE_SECTION_OFFSET),
    MIGRATED_MASTER_VALUE = (3 << VALUE_SECTION_OFFSET),

    // value mode
    MODE_DIRECT = (0 << VALUE_MODE_OFFSET),
    MODE_LOOKUP = (1 << VALUE_MODE_OFFSET)
} cliValueFlag_e;

#define VALUE_TYPE_MASK (0x0F)
#define VALUE_SECTION_MASK (0x30)
#define VALUE_MODE_MASK (0xC0)

typedef struct cliMinMaxConfig_s {
    const int32_t min;
    const int32_t max;
} cliMinMaxConfig_t;

typedef struct cliLookupTableConfig_s {
    const lookupTableIndex_e tableIndex;
} cliLookupTableConfig_t;

typedef union {
    cliLookupTableConfig_t lookup;
    cliMinMaxConfig_t minmax;

} cliValueConfig_t;

typedef struct {
    const char *name;
    const uint8_t type; // see cliValueFlag_e
    const cliValueConfig_t config;

    pgn_t pgn;
    uint16_t offset;
} __attribute__((packed)) clivalue_t;

const clivalue_t valueTable[] = {
    { "looptime",                   VAR_UINT16 | MIGRATED_MASTER_VALUE, .config.minmax = {0, 9000} , PG_IMU_CONFIG, offsetof(imuConfig_t, looptime)},
    { "emf_avoidance",              VAR_UINT8  | MIGRATED_MASTER_VALUE | MODE_LOOKUP, .config.lookup = { TABLE_OFF_ON } , PG_SYSTEM_CONFIG, offsetof(systemConfig_t, emf_avoidance)},
    { "i2c_highspeed",              VAR_UINT8  | MIGRATED_MASTER_VALUE | MODE_LOOKUP, .config.lookup = { TABLE_OFF_ON } , PG_SYSTEM_CONFIG, offsetof(systemConfig_t, i2c_highspeed)},
    { "gyro_sync",                  VAR_UINT8  | MIGRATED_MASTER_VALUE | MODE_LOOKUP, .config.lookup = { TABLE_OFF_ON } , PG_IMU_CONFIG, offsetof(imuConfig_t, gyroSync)},
    { "gyro_sync_denom",            VAR_UINT8  | MIGRATED_MASTER_VALUE, .config.minmax = { 1,  32 } , PG_IMU_CONFIG, offsetof(imuConfig_t, gyroSyncDenominator)},

    { "mid_rc",                     VAR_UINT16 | MIGRATED_MASTER_VALUE, .config.minmax = { 1200,  1700 } , PG_RX_CONFIG, offsetof(rxConfig_t, midrc)},
    { "min_check",                  VAR_UINT16 | MIGRATED_MASTER_VALUE, .config.minmax = { PWM_RANGE_ZERO,  PWM_RANGE_MAX } , PG_RX_CONFIG, offsetof(rxConfig_t, mincheck)},
    { "max_check",                  VAR_UINT16 | MIGRATED_MASTER_VALUE, .config.minmax = { PWM_RANGE_ZERO,  PWM_RANGE_MAX } , PG_RX_CONFIG, offsetof(rxConfig_t, maxcheck)},
    { "rssi_channel",               VAR_INT8   | MIGRATED_MASTER_VALUE, .config.minmax = { 0,  MAX_SUPPORTED_RC_CHANNEL_COUNT } , PG_RX_CONFIG, offsetof(rxConfig_t, rssi_channel)},
    { "rssi_scale",                 VAR_UINT8  | MIGRATED_MASTER_VALUE, .config.minmax = { RSSI_SCALE_MIN,  RSSI_SCALE_MAX } , PG_RX_CONFIG, offsetof(rxConfig_t, rssi_scale)},
    { "rssi_ppm_invert",            VAR_INT8   | MIGRATED_MASTER_VALUE | MODE_LOOKUP, .config.lookup = { TABLE_OFF_ON } , PG_RX_CONFIG, offsetof(rxConfig_t, rssi_ppm_invert)},
    { "rc_smoothing",               VAR_INT8   | MIGRATED_MASTER_VALUE | MODE_LOOKUP, .config.lookup = { TABLE_OFF_ON } , PG_RX_CONFIG, offsetof(rxConfig_t, rcSmoothing)},
    { "rx_min_usec",                VAR_UINT16 | MIGRATED_MASTER_VALUE, .config.minmax = { PWM_PULSE_MIN,  PWM_PULSE_MAX } , PG_RX_CONFIG, offsetof(rxConfig_t, rx_min_usec)},
    { "rx_max_usec",                VAR_UINT16 | MIGRATED_MASTER_VALUE, .config.minmax = { PWM_PULSE_MIN,  PWM_PULSE_MAX } , PG_RX_CONFIG, offsetof(rxConfig_t, rx_max_usec)},
    { "serialrx_provider",          VAR_UINT8  | MIGRATED_MASTER_VALUE | MODE_LOOKUP, .config.lookup = { TABLE_SERIAL_RX } , PG_RX_CONFIG, offsetof(rxConfig_t, serialrx_provider)},
    { "sbus_inversion",             VAR_UINT8  | MIGRATED_MASTER_VALUE | MODE_LOOKUP, .config.lookup = { TABLE_OFF_ON } , PG_RX_CONFIG, offsetof(rxConfig_t, sbus_inversion)},
    { "spektrum_sat_bind",          VAR_UINT8  | MIGRATED_MASTER_VALUE, .config.minmax = { SPEKTRUM_SAT_BIND_DISABLED,  SPEKTRUM_SAT_BIND_MAX} , PG_RX_CONFIG, offsetof(rxConfig_t, spektrum_sat_bind)},

    { "input_filtering_mode",       VAR_INT8   | MIGRATED_MASTER_VALUE | MODE_LOOKUP, .config.lookup = { TABLE_OFF_ON } , PG_DRIVER_PWM_RX_CONFIG, offsetof(pwmRxConfig_t, inputFilteringMode)},

    { "min_throttle",               VAR_UINT16 | MIGRATED_MASTER_VALUE, .config.minmax = { PWM_RANGE_ZERO,  PWM_RANGE_MAX } , PG_ESC_AND_SERVO_CONFIG, offsetof(escAndServoConfig_t, minthrottle)},
    { "max_throttle",               VAR_UINT16 | MIGRATED_MASTER_VALUE, .config.minmax = { PWM_RANGE_ZERO,  PWM_RANGE_MAX } , PG_ESC_AND_SERVO_CONFIG, offsetof(escAndServoConfig_t, maxthrottle)},
    { "min_command",                VAR_UINT16 | MIGRATED_MASTER_VALUE, .config.minmax = { PWM_RANGE_ZERO,  PWM_RANGE_MAX } , PG_ESC_AND_SERVO_CONFIG, offsetof(escAndServoConfig_t, mincommand)},
    { "servo_center_pulse",         VAR_UINT16 | MIGRATED_MASTER_VALUE, .config.minmax = { PWM_RANGE_ZERO,  PWM_RANGE_MAX } , PG_ESC_AND_SERVO_CONFIG, offsetof(escAndServoConfig_t, servoCenterPulse)},
    { "motor_pwm_rate",             VAR_UINT16 | MIGRATED_MASTER_VALUE, .config.minmax = { 50,  32000 } , PG_ESC_AND_SERVO_CONFIG, offsetof(escAndServoConfig_t, motor_pwm_rate)},
    { "servo_pwm_rate",             VAR_UINT16 | MIGRATED_MASTER_VALUE, .config.minmax = { 50,  498 } , PG_ESC_AND_SERVO_CONFIG, offsetof(escAndServoConfig_t, servo_pwm_rate)},


    { "3d_deadband_low",            VAR_UINT16 | MIGRATED_MASTER_VALUE, .config.minmax = { PWM_RANGE_ZERO,  PWM_RANGE_MAX } , PG_MOTOR_3D_CONFIG, offsetof(motor3DConfig_t, deadband3d_low)}, // FIXME upper limit should match code in the mixer, 1500 currently
    { "3d_deadband_high",           VAR_UINT16 | MIGRATED_MASTER_VALUE, .config.minmax = { PWM_RANGE_ZERO,  PWM_RANGE_MAX } , PG_MOTOR_3D_CONFIG, offsetof(motor3DConfig_t, deadband3d_high)}, // FIXME lower limit should match code in the mixer, 1500 currently,
    { "3d_neutral",                 VAR_UINT16 | MIGRATED_MASTER_VALUE, .config.minmax = { PWM_RANGE_ZERO,  PWM_RANGE_MAX } , PG_MOTOR_3D_CONFIG, offsetof(motor3DConfig_t, neutral3d)},

    { "retarded_arm",               VAR_UINT8  | MIGRATED_MASTER_VALUE | MODE_LOOKUP, .config.lookup = { TABLE_OFF_ON } , PG_ARMING_CONFIG, offsetof(armingConfig_t, retarded_arm)},
    { "disarm_kill_switch",         VAR_UINT8  | MIGRATED_MASTER_VALUE | MODE_LOOKUP, .config.lookup = { TABLE_OFF_ON } , PG_ARMING_CONFIG, offsetof(armingConfig_t, disarm_kill_switch)},
    { "auto_disarm_delay",          VAR_UINT8  | MIGRATED_MASTER_VALUE, .config.minmax = { 0,  60 } , PG_ARMING_CONFIG, offsetof(armingConfig_t, auto_disarm_delay)},
    { "max_arm_angle",              VAR_UINT8  | MIGRATED_MASTER_VALUE, .config.minmax = { 0,  180 } , PG_ARMING_CONFIG, offsetof(armingConfig_t, max_arm_angle)},

    { "small_angle",                VAR_UINT8  | MIGRATED_MASTER_VALUE, .config.minmax = { 0,  180 } , PG_IMU_CONFIG, offsetof(imuConfig_t, small_angle)},

    { "fixedwing_althold_dir",      VAR_INT8   | MIGRATED_MASTER_VALUE, .config.minmax = { -1,  1 }, PG_AIRPLANE_ALT_HOLD_CONFIG, offsetof( airplaneConfig_t, fixedwing_althold_dir) },

    { "reboot_character",           VAR_UINT8  | MIGRATED_MASTER_VALUE, .config.minmax = { 48,  126 } , PG_SERIAL_CONFIG, offsetof(serialConfig_t, reboot_character)},

#ifdef GPS
    { "gps_provider",               VAR_UINT8  | MIGRATED_MASTER_VALUE | MODE_LOOKUP, .config.lookup = { TABLE_GPS_PROVIDER }, PG_GPS_CONFIG, offsetof(gpsConfig_t, provider)},
    { "gps_sbas_mode",              VAR_UINT8  | MIGRATED_MASTER_VALUE | MODE_LOOKUP, .config.lookup = { TABLE_GPS_SBAS_MODE }, PG_GPS_CONFIG, offsetof(gpsConfig_t, sbasMode)},
    { "gps_auto_config",            VAR_UINT8  | MIGRATED_MASTER_VALUE | MODE_LOOKUP, .config.lookup = { TABLE_OFF_ON }, PG_GPS_CONFIG, offsetof(gpsConfig_t, autoConfig)},
    { "gps_auto_baud",              VAR_UINT8  | MIGRATED_MASTER_VALUE | MODE_LOOKUP, .config.lookup = { TABLE_OFF_ON }, PG_GPS_CONFIG, offsetof(gpsConfig_t, autoBaud)},

    { "gps_pos_p",                  VAR_UINT8  | PROFILE_VALUE, .config.minmax = { 0,  200 }, PG_PID_PROFILE, offsetof(pidProfile_t, P8[PIDPOS]) },
    { "gps_pos_i",                  VAR_UINT8  | PROFILE_VALUE, .config.minmax = { 0,  200 }, PG_PID_PROFILE, offsetof(pidProfile_t, I8[PIDPOS]) },
    { "gps_pos_d",                  VAR_UINT8  | PROFILE_VALUE, .config.minmax = { 0,  200 }, PG_PID_PROFILE, offsetof(pidProfile_t, D8[PIDPOS]) },

    { "gps_posr_p",                 VAR_UINT8  | PROFILE_VALUE, .config.minmax = { 0,  200 }, PG_PID_PROFILE, offsetof(pidProfile_t, P8[PIDPOSR]) },
    { "gps_posr_i",                 VAR_UINT8  | PROFILE_VALUE, .config.minmax = { 0,  200 }, PG_PID_PROFILE, offsetof(pidProfile_t, I8[PIDPOSR]) },
    { "gps_posr_d",                 VAR_UINT8  | PROFILE_VALUE, .config.minmax = { 0,  200 }, PG_PID_PROFILE, offsetof(pidProfile_t, D8[PIDPOSR]) },

    { "gps_nav_p",                 VAR_UINT8  | PROFILE_VALUE, .config.minmax = { 0,  200 }, PG_PID_PROFILE, offsetof(pidProfile_t, P8[PIDNAVR]) },
    { "gps_nav_i",                 VAR_UINT8  | PROFILE_VALUE, .config.minmax = { 0,  200 }, PG_PID_PROFILE, offsetof(pidProfile_t, I8[PIDNAVR]) },
    { "gps_nav_d",                 VAR_UINT8  | PROFILE_VALUE, .config.minmax = { 0,  200 }, PG_PID_PROFILE, offsetof(pidProfile_t, D8[PIDNAVR]) },

    { "gps_wp_radius",              VAR_UINT16 | PROFILE_VALUE, .config.minmax = { 0,  2000 }, PG_PID_PROFILE, offsetof(profile_t, gpsProfile.gps_wp_radius) },

    { "nav_controls_heading",       VAR_UINT8  | PROFILE_VALUE | MODE_LOOKUP, .config.lookup = { TABLE_OFF_ON }, PG_PROFILE ,offsetof(profile_t, gpsProfile.nav_controls_heading) },
    { "nav_speed_min",              VAR_UINT16 | PROFILE_VALUE, .config.minmax = { 10,  2000 }, PG_PROFILE, offsetof(profile_t, gpsProfile.nav_speed_min) },
    { "nav_speed_max",              VAR_UINT16 | PROFILE_VALUE, .config.minmax = { 10,  2000 }, PG_PROFILE, offsetof(profile_t, gpsProfile.nav_speed_max) },
    { "nav_slew_rate",              VAR_UINT8  | PROFILE_VALUE, .config.minmax = { 0,  100 }, PG_PROFILE, offsetof(profile_t, gpsProfile.nav_slew_rate) },
#endif

#ifdef TELEMETRY
    { "telemetry_switch",           VAR_UINT8  | MIGRATED_MASTER_VALUE | MODE_LOOKUP, .config.lookup = { TABLE_OFF_ON } , PG_TELEMETRY_CONFIG, offsetof(telemetryConfig_t, telemetry_switch)},
    { "telemetry_inversion",        VAR_UINT8  | MIGRATED_MASTER_VALUE | MODE_LOOKUP, .config.lookup = { TABLE_OFF_ON } , PG_TELEMETRY_CONFIG, offsetof(telemetryConfig_t, telemetry_inversion)},

    { "frsky_default_lattitude",    VAR_FLOAT  | MIGRATED_MASTER_VALUE, .config.minmax = { -90.0,  90.0 } , PG_FRSKY_TELEMETRY_CONFIG, offsetof(frskyTelemetryConfig_t, gpsNoFixLatitude)},
    { "frsky_default_longitude",    VAR_FLOAT  | MIGRATED_MASTER_VALUE, .config.minmax = { -180.0,  180.0 } , PG_FRSKY_TELEMETRY_CONFIG, offsetof(frskyTelemetryConfig_t, gpsNoFixLongitude)},
    { "frsky_coordinates_format",   VAR_UINT8  | MIGRATED_MASTER_VALUE, .config.minmax = { 0,  FRSKY_FORMAT_NMEA } , PG_FRSKY_TELEMETRY_CONFIG, offsetof(frskyTelemetryConfig_t, frsky_coordinate_format)},
    { "frsky_unit",                 VAR_UINT8  | MIGRATED_MASTER_VALUE | MODE_LOOKUP, .config.lookup = { TABLE_UNIT } , PG_FRSKY_TELEMETRY_CONFIG, offsetof(frskyTelemetryConfig_t, frsky_unit)},
    { "frsky_vfas_precision",       VAR_UINT8  | MIGRATED_MASTER_VALUE, .config.minmax = { FRSKY_VFAS_PRECISION_LOW,  FRSKY_VFAS_PRECISION_HIGH } , PG_FRSKY_TELEMETRY_CONFIG, offsetof(frskyTelemetryConfig_t, frsky_vfas_precision)},

    { "hott_alarm_sound_interval",  VAR_UINT8  | MIGRATED_MASTER_VALUE, .config.minmax = { 0,  120 } , PG_HOTT_TELEMETRY_CONFIG, offsetof(hottTelemetryConfig_t, hottAlarmSoundInterval)},
#endif

    { "battery_capacity",           VAR_UINT16 | MIGRATED_MASTER_VALUE, .config.minmax = { 0,  20000 } , PG_BATTERY_CONFIG, offsetof(batteryConfig_t, batteryCapacity)},
    { "vbat_scale",                 VAR_UINT8  | MIGRATED_MASTER_VALUE, .config.minmax = { VBAT_SCALE_MIN,  VBAT_SCALE_MAX } , PG_BATTERY_CONFIG, offsetof(batteryConfig_t, vbatscale)},
    { "vbat_max_cell_voltage",      VAR_UINT8  | MIGRATED_MASTER_VALUE, .config.minmax = { 10,  50 } , PG_BATTERY_CONFIG, offsetof(batteryConfig_t, vbatmaxcellvoltage)},
    { "vbat_min_cell_voltage",      VAR_UINT8  | MIGRATED_MASTER_VALUE, .config.minmax = { 10,  50 } , PG_BATTERY_CONFIG, offsetof(batteryConfig_t, vbatmincellvoltage)},
    { "vbat_warning_cell_voltage",  VAR_UINT8  | MIGRATED_MASTER_VALUE, .config.minmax = { 10,  50 } , PG_BATTERY_CONFIG, offsetof(batteryConfig_t, vbatwarningcellvoltage)},
    { "current_meter_scale",        VAR_INT16  | MIGRATED_MASTER_VALUE, .config.minmax = { -10000,  10000 } , PG_BATTERY_CONFIG, offsetof(batteryConfig_t, currentMeterScale)},
    { "current_meter_offset",       VAR_UINT16 | MIGRATED_MASTER_VALUE, .config.minmax = { 0,  3300 } , PG_BATTERY_CONFIG, offsetof(batteryConfig_t, currentMeterOffset)},
    { "multiwii_current_meter_output", VAR_UINT8  | MIGRATED_MASTER_VALUE | MODE_LOOKUP, .config.lookup = { TABLE_OFF_ON } , PG_BATTERY_CONFIG, offsetof(batteryConfig_t, multiwiiCurrentMeterOutput)},
    { "current_meter_type",         VAR_UINT8  | MIGRATED_MASTER_VALUE | MODE_LOOKUP, .config.lookup = { TABLE_CURRENT_SENSOR } , PG_BATTERY_CONFIG, offsetof(batteryConfig_t, currentMeterType)},

    { "align_gyro",                 VAR_UINT8  | MIGRATED_MASTER_VALUE | MODE_LOOKUP, .config.lookup = { TABLE_ALIGNMENT } , PG_SENSOR_ALIGNMENT_CONFIG, offsetof(sensorAlignmentConfig_t, gyro_align)},
    { "align_acc",                  VAR_UINT8  | MIGRATED_MASTER_VALUE | MODE_LOOKUP, .config.lookup = { TABLE_ALIGNMENT } , PG_SENSOR_ALIGNMENT_CONFIG, offsetof(sensorAlignmentConfig_t, acc_align)},
    { "align_mag",                  VAR_UINT8  | MIGRATED_MASTER_VALUE | MODE_LOOKUP, .config.lookup = { TABLE_ALIGNMENT } , PG_SENSOR_ALIGNMENT_CONFIG, offsetof(sensorAlignmentConfig_t, mag_align)},

    { "align_board_roll",           VAR_INT16  | MIGRATED_MASTER_VALUE, .config.minmax = { -180,  360 } , PG_BOARD_ALIGNMENT, offsetof(boardAlignment_t, rollDegrees)},
    { "align_board_pitch",          VAR_INT16  | MIGRATED_MASTER_VALUE, .config.minmax = { -180,  360 } , PG_BOARD_ALIGNMENT, offsetof(boardAlignment_t, pitchDegrees)},
    { "align_board_yaw",            VAR_INT16  | MIGRATED_MASTER_VALUE, .config.minmax = { -180,  360 } , PG_BOARD_ALIGNMENT, offsetof(boardAlignment_t, yawDegrees)},

    { "max_angle_inclination",      VAR_UINT16 | MIGRATED_MASTER_VALUE, .config.minmax = { 100,  900 } , PG_IMU_CONFIG, offsetof(imuConfig_t, max_angle_inclination) },

    { "gyro_lpf",                   VAR_UINT8  | MIGRATED_MASTER_VALUE | MODE_LOOKUP, .config.lookup = { TABLE_GYRO_LPF } , PG_GYRO_CONFIG, offsetof(gyroConfig_t, gyro_lpf)},
    { "gyro_soft_lpf",              VAR_FLOAT  | MIGRATED_MASTER_VALUE, .config.minmax = { 0,  500 } , PG_GYRO_CONFIG, offsetof(gyroConfig_t, soft_gyro_lpf_hz)},
    { "moron_threshold",            VAR_UINT8  | MIGRATED_MASTER_VALUE, .config.minmax = { 0,  128 } , PG_GYRO_CONFIG, offsetof(gyroConfig_t, gyroMovementCalibrationThreshold)},
    { "imu_dcm_kp",                 VAR_UINT16 | MIGRATED_MASTER_VALUE, .config.minmax = { 0,  20000 } , PG_IMU_CONFIG, offsetof(imuConfig_t, dcm_kp)},
    { "imu_dcm_ki",                 VAR_UINT16 | MIGRATED_MASTER_VALUE, .config.minmax = { 0,  20000 } , PG_IMU_CONFIG, offsetof(imuConfig_t, dcm_ki)},

    { "alt_hold_deadband",          VAR_UINT8  | PROFILE_VALUE, .config.minmax = { 1,  250 } , PG_RC_CONTROLS_CONFIG, offsetof(rcControlsConfig_t, alt_hold_deadband)},
    { "alt_hold_fast_change",       VAR_UINT8  | PROFILE_VALUE | MODE_LOOKUP, .config.lookup = { TABLE_OFF_ON } , PG_RC_CONTROLS_CONFIG, offsetof(rcControlsConfig_t, alt_hold_fast_change)},
    { "deadband",                   VAR_UINT8  | PROFILE_VALUE, .config.minmax = { 0,  32 } , PG_RC_CONTROLS_CONFIG, offsetof(rcControlsConfig_t, deadband)},
    { "yaw_deadband",               VAR_UINT8  | PROFILE_VALUE, .config.minmax = { 0,  100 } , PG_RC_CONTROLS_CONFIG, offsetof(rcControlsConfig_t, yaw_deadband)},
    { "yaw_control_direction",      VAR_INT8   | PROFILE_VALUE, .config.minmax = { -1,  1 } , PG_RC_CONTROLS_CONFIG, offsetof(rcControlsConfig_t, yaw_control_direction) },
    { "3d_deadband_throttle",       VAR_UINT16 | PROFILE_VALUE, .config.minmax = { PWM_RANGE_ZERO,  PWM_RANGE_MAX }, PG_RC_CONTROLS_CONFIG, offsetof(rcControlsConfig_t, deadband3d_throttle) },

    { "throttle_correction_value",  VAR_UINT8  | PROFILE_VALUE, .config.minmax = { 0,  150 } , PG_PROFILE, offsetof(profile_t, throttle_correction_value)},
    { "throttle_correction_angle",  VAR_UINT16 | PROFILE_VALUE, .config.minmax = { 1,  900 } , PG_PROFILE, offsetof(profile_t, throttle_correction_angle)},


    { "pid_at_min_throttle",        VAR_UINT8  | MIGRATED_MASTER_VALUE | MODE_LOOKUP, .config.lookup = { TABLE_OFF_ON } , PG_MIXER_CONFIG, offsetof(mixerConfig_t, pid_at_min_throttle)},
    { "airmode_saturation_limit",   VAR_UINT8  | MIGRATED_MASTER_VALUE, .config.minmax = { 0,  100 } , PG_MIXER_CONFIG, offsetof(mixerConfig_t, airmode_saturation_limit)},
    { "yaw_motor_direction",        VAR_INT8   | MIGRATED_MASTER_VALUE, .config.minmax = { -1,  1 } , PG_MIXER_CONFIG, offsetof(mixerConfig_t, yaw_motor_direction)},
    { "yaw_jump_prevention_limit",  VAR_UINT16 | MIGRATED_MASTER_VALUE, .config.minmax = { YAW_JUMP_PREVENTION_LIMIT_LOW,  YAW_JUMP_PREVENTION_LIMIT_HIGH } , PG_MIXER_CONFIG, offsetof(mixerConfig_t, yaw_jump_prevention_limit)},

#ifdef USE_SERVOS
    { "tri_unarmed_servo",          VAR_INT8   | MIGRATED_MASTER_VALUE | MODE_LOOKUP, .config.lookup = { TABLE_OFF_ON } , PG_MIXER_CONFIG, offsetof(mixerConfig_t, tri_unarmed_servo)},
    { "servo_lowpass_freq",         VAR_FLOAT  | MIGRATED_MASTER_VALUE, .config.minmax = { 10,  400} , PG_MIXER_CONFIG, offsetof(mixerConfig_t, servo_lowpass_freq)},
    { "servo_lowpass_enable",       VAR_INT8   | MIGRATED_MASTER_VALUE | MODE_LOOKUP, .config.lookup = { TABLE_OFF_ON } , PG_MIXER_CONFIG, offsetof(mixerConfig_t, servo_lowpass_enable)},
#endif

    { "default_rate_profile",       VAR_UINT8  | PROFILE_VALUE , .config.minmax = { 0,  MAX_CONTROL_RATE_PROFILE_COUNT - 1 } , PG_PROFILE, offsetof(profile_t, defaultRateProfileIndex)},

    { "rc_rate",                    VAR_UINT8  | CONTROL_RATE_VALUE, .config.minmax = { 0,  250 } , PG_CONTROL_RATE_PROFILES, offsetof(controlRateConfig_t, rcRate8)},
    { "rc_expo",                    VAR_UINT8  | CONTROL_RATE_VALUE, .config.minmax = { 0,  100 } , PG_CONTROL_RATE_PROFILES, offsetof(controlRateConfig_t, rcExpo8)},
    { "rc_yaw_expo",                VAR_UINT8  | CONTROL_RATE_VALUE, .config.minmax = { 0,  100 } , PG_CONTROL_RATE_PROFILES, offsetof(controlRateConfig_t, rcYawExpo8)},
    { "thr_mid",                    VAR_UINT8  | CONTROL_RATE_VALUE, .config.minmax = { 0,  100 } , PG_CONTROL_RATE_PROFILES, offsetof(controlRateConfig_t, thrMid8)},
    { "thr_expo",                   VAR_UINT8  | CONTROL_RATE_VALUE, .config.minmax = { 0,  100 } , PG_CONTROL_RATE_PROFILES, offsetof(controlRateConfig_t, thrExpo8)},
    { "roll_rate",                  VAR_UINT8  | CONTROL_RATE_VALUE, .config.minmax = { 0,  CONTROL_RATE_CONFIG_ROLL_PITCH_RATE_MAX } , PG_CONTROL_RATE_PROFILES, offsetof(controlRateConfig_t, rates[ROLL])},
    { "pitch_rate",                 VAR_UINT8  | CONTROL_RATE_VALUE, .config.minmax = { 0,  CONTROL_RATE_CONFIG_ROLL_PITCH_RATE_MAX } , PG_CONTROL_RATE_PROFILES, offsetof(controlRateConfig_t, rates[PITCH])},
    { "yaw_rate",                   VAR_UINT8  | CONTROL_RATE_VALUE, .config.minmax = { 0,  CONTROL_RATE_CONFIG_YAW_RATE_MAX } , PG_CONTROL_RATE_PROFILES, offsetof(controlRateConfig_t, rates[YAW])},
    { "tpa_rate",                   VAR_UINT8  | CONTROL_RATE_VALUE, .config.minmax = { 0,  CONTROL_RATE_CONFIG_TPA_MAX} , PG_CONTROL_RATE_PROFILES, offsetof(controlRateConfig_t, dynThrPID)},
    { "tpa_breakpoint",             VAR_UINT16 | CONTROL_RATE_VALUE, .config.minmax = { PWM_RANGE_MIN,  PWM_RANGE_MAX} , PG_CONTROL_RATE_PROFILES, offsetof(controlRateConfig_t, tpa_breakpoint)},

    { "failsafe_delay",             VAR_UINT8  | MIGRATED_MASTER_VALUE, .config.minmax = { 0,  200 } , PG_FAILSAFE_CONFIG, offsetof(failsafeConfig_t, failsafe_delay)},
    { "failsafe_off_delay",         VAR_UINT8  | MIGRATED_MASTER_VALUE, .config.minmax = { 0,  200 } , PG_FAILSAFE_CONFIG, offsetof(failsafeConfig_t, failsafe_off_delay)},
    { "failsafe_throttle",          VAR_UINT16 | MIGRATED_MASTER_VALUE, .config.minmax = { PWM_RANGE_MIN,  PWM_RANGE_MAX } , PG_FAILSAFE_CONFIG, offsetof(failsafeConfig_t, failsafe_throttle)},
    { "failsafe_kill_switch",       VAR_UINT8  | MIGRATED_MASTER_VALUE | MODE_LOOKUP, .config.lookup = { TABLE_OFF_ON } , PG_FAILSAFE_CONFIG, offsetof(failsafeConfig_t, failsafe_kill_switch)},
    { "failsafe_throttle_low_delay",VAR_UINT16 | MIGRATED_MASTER_VALUE, .config.minmax = { 0,  300 } , PG_FAILSAFE_CONFIG, offsetof(failsafeConfig_t, failsafe_throttle_low_delay)},
    { "failsafe_procedure",         VAR_UINT8  | MIGRATED_MASTER_VALUE, .config.minmax = { 0,  1 } , PG_FAILSAFE_CONFIG, offsetof(failsafeConfig_t, failsafe_procedure)},

#ifdef USE_SERVOS
    { "gimbal_mode",                VAR_UINT8  | PROFILE_VALUE | MODE_LOOKUP, .config.lookup = { TABLE_GIMBAL_MODE }, PG_GIMBAL_CONFIG, offsetof(gimbalConfig_t, mode)},
#endif

    { "acc_hardware",               VAR_UINT8  | MIGRATED_MASTER_VALUE, .config.minmax = { 0,  ACC_MAX } , PG_SENSOR_SELECTION_CONFIG, offsetof(sensorSelectionConfig_t, acc_hardware)},

    { "acc_cut_hz",                 VAR_UINT8  | PROFILE_VALUE, .config.minmax = { 0,  200 } , PG_PROFILE, offsetof(profile_t, acc_cut_hz)},
    { "accxy_deadband",             VAR_UINT8  | PROFILE_VALUE, .config.minmax = { 0,  100 } , PG_PROFILE, offsetof(profile_t, accDeadband.xy)},
    { "accz_deadband",              VAR_UINT8  | PROFILE_VALUE, .config.minmax = { 0,  100 } , PG_PROFILE, offsetof(profile_t, accDeadband.z)},
    { "accz_lpf_cutoff",            VAR_FLOAT  | PROFILE_VALUE, .config.minmax = { 1,  20 } , PG_PROFILE, offsetof(profile_t, accz_lpf_cutoff)},
    { "acc_unarmedcal",             VAR_UINT8  | PROFILE_VALUE | MODE_LOOKUP, .config.lookup = { TABLE_OFF_ON } , PG_PROFILE, offsetof(profile_t, acc_unarmedcal)},
    { "acc_trim_pitch",             VAR_INT16  | PROFILE_VALUE, .config.minmax = { -300,  300 } , PG_PROFILE, offsetof(profile_t, accelerometerTrims.values.pitch)},
    { "acc_trim_roll",              VAR_INT16  | PROFILE_VALUE, .config.minmax = { -300,  300 } , PG_PROFILE, offsetof(profile_t, accelerometerTrims.values.roll)},

#ifdef BARO
    { "baro_tab_size",              VAR_UINT8  | PROFILE_VALUE, .config.minmax = { 0,  BARO_SAMPLE_COUNT_MAX } , PG_PROFILE, offsetof(profile_t, barometerConfig.baro_sample_count)},
    { "baro_noise_lpf",             VAR_FLOAT  | PROFILE_VALUE, .config.minmax = { 0 , 1 } , PG_PROFILE, offsetof(profile_t, barometerConfig.baro_noise_lpf)},
    { "baro_cf_vel",                VAR_FLOAT  | PROFILE_VALUE, .config.minmax = { 0 , 1 } , PG_PROFILE, offsetof(profile_t, barometerConfig.baro_cf_vel)},
    { "baro_cf_alt",                VAR_FLOAT  | PROFILE_VALUE, .config.minmax = { 0 , 1 } , PG_PROFILE, offsetof(profile_t, barometerConfig.baro_cf_alt)},
    { "baro_hardware",              VAR_UINT8  | MIGRATED_MASTER_VALUE, .config.minmax = { 0,  BARO_MAX } , PG_SENSOR_SELECTION_CONFIG, offsetof(sensorSelectionConfig_t, baro_hardware)},
#endif

#ifdef MAG
    { "mag_hardware",               VAR_UINT8  | MIGRATED_MASTER_VALUE, .config.minmax = { 0,  MAG_MAX } , PG_SENSOR_SELECTION_CONFIG, offsetof(sensorSelectionConfig_t, mag_hardware)},
    { "mag_declination",            VAR_INT16  | PROFILE_VALUE, .config.minmax = { -18000,  18000 } , PG_PROFILE, offsetof(profile_t, mag_declination)},
#endif

    { "pid_delta_method",           VAR_UINT8  | PROFILE_VALUE | MODE_LOOKUP, .config.lookup = { TABLE_DELTA_METHOD } , PG_PID_PROFILE, offsetof(pidProfile_t, deltaMethod)},

    { "pid_controller",             VAR_UINT8  | PROFILE_VALUE | MODE_LOOKUP, .config.lookup = { TABLE_PID_CONTROLLER } , PG_PID_PROFILE, offsetof(pidProfile_t, pidController)},

    { "p_pitch",                    VAR_UINT8  | PROFILE_VALUE, .config.minmax = { PID_MIN,  PID_MAX } , PG_PID_PROFILE, offsetof(pidProfile_t, P8[FD_PITCH])},
    { "i_pitch",                    VAR_UINT8  | PROFILE_VALUE, .config.minmax = { PID_MIN,  PID_MAX } , PG_PID_PROFILE, offsetof(pidProfile_t, I8[FD_PITCH])},
    { "d_pitch",                    VAR_UINT8  | PROFILE_VALUE, .config.minmax = { PID_MIN,  PID_MAX } , PG_PID_PROFILE, offsetof(pidProfile_t, D8[FD_PITCH])},
    { "p_roll",                     VAR_UINT8  | PROFILE_VALUE, .config.minmax = { PID_MIN,  PID_MAX } , PG_PID_PROFILE, offsetof(pidProfile_t, P8[FD_ROLL])},
    { "i_roll",                     VAR_UINT8  | PROFILE_VALUE, .config.minmax = { PID_MIN,  PID_MAX } , PG_PID_PROFILE, offsetof(pidProfile_t, I8[FD_ROLL])},
    { "d_roll",                     VAR_UINT8  | PROFILE_VALUE, .config.minmax = { PID_MIN,  PID_MAX } , PG_PID_PROFILE, offsetof(pidProfile_t, D8[FD_ROLL])},
    { "p_yaw",                      VAR_UINT8  | PROFILE_VALUE, .config.minmax = { PID_MIN,  PID_MAX } , PG_PID_PROFILE, offsetof(pidProfile_t, P8[FD_YAW])},
    { "i_yaw",                      VAR_UINT8  | PROFILE_VALUE, .config.minmax = { PID_MIN,  PID_MAX } , PG_PID_PROFILE, offsetof(pidProfile_t, I8[FD_YAW])},
    { "d_yaw",                      VAR_UINT8  | PROFILE_VALUE, .config.minmax = { PID_MIN,  PID_MAX } , PG_PID_PROFILE, offsetof(pidProfile_t, D8[FD_YAW])},

    { "p_pitchf",                   VAR_FLOAT  | PROFILE_VALUE, .config.minmax = { PID_F_MIN,  PID_F_MAX } , PG_PID_PROFILE, offsetof(pidProfile_t, P_f[FD_PITCH])},
    { "i_pitchf",                   VAR_FLOAT  | PROFILE_VALUE, .config.minmax = { PID_F_MIN,  PID_F_MAX } , PG_PID_PROFILE, offsetof(pidProfile_t, I_f[FD_PITCH])},
    { "d_pitchf",                   VAR_FLOAT  | PROFILE_VALUE, .config.minmax = { PID_F_MIN,  PID_F_MAX } , PG_PID_PROFILE, offsetof(pidProfile_t, D_f[FD_PITCH])},
    { "p_rollf",                    VAR_FLOAT  | PROFILE_VALUE, .config.minmax = { PID_F_MIN,  PID_F_MAX } , PG_PID_PROFILE, offsetof(pidProfile_t, P_f[FD_ROLL])},
    { "i_rollf",                    VAR_FLOAT  | PROFILE_VALUE, .config.minmax = { PID_F_MIN,  PID_F_MAX } , PG_PID_PROFILE, offsetof(pidProfile_t, I_f[FD_ROLL])},
    { "d_rollf",                    VAR_FLOAT  | PROFILE_VALUE, .config.minmax = { PID_F_MIN,  PID_F_MAX } , PG_PID_PROFILE, offsetof(pidProfile_t, D_f[FD_ROLL])},
    { "p_yawf",                     VAR_FLOAT  | PROFILE_VALUE, .config.minmax = { PID_F_MIN,  PID_F_MAX } , PG_PID_PROFILE, offsetof(pidProfile_t, P_f[FD_YAW])},
    { "i_yawf",                     VAR_FLOAT  | PROFILE_VALUE, .config.minmax = { PID_F_MIN,  PID_F_MAX } , PG_PID_PROFILE, offsetof(pidProfile_t, I_f[FD_YAW])},
    { "d_yawf",                     VAR_FLOAT  | PROFILE_VALUE, .config.minmax = { PID_F_MIN,  PID_F_MAX } , PG_PID_PROFILE, offsetof(pidProfile_t, D_f[FD_YAW])},

    { "level_horizon",              VAR_FLOAT  | PROFILE_VALUE, .config.minmax = { 0,  10 } , PG_PID_PROFILE, offsetof(pidProfile_t, H_level)},
    { "level_angle",                VAR_FLOAT  | PROFILE_VALUE, .config.minmax = { 0,  10 } , PG_PID_PROFILE, offsetof(pidProfile_t, A_level)},
    { "sensitivity_horizon",        VAR_UINT8  | PROFILE_VALUE, .config.minmax = { 0,  250 } , PG_PID_PROFILE, offsetof(pidProfile_t, H_sensitivity)},

    { "p_alt",                      VAR_UINT8  | PROFILE_VALUE, .config.minmax = { PID_MIN,  PID_MAX } , PG_PID_PROFILE, offsetof(pidProfile_t, P8[PIDALT])},
    { "i_alt",                      VAR_UINT8  | PROFILE_VALUE, .config.minmax = { PID_MIN,  PID_MAX } , PG_PID_PROFILE, offsetof(pidProfile_t, I8[PIDALT])},
    { "d_alt",                      VAR_UINT8  | PROFILE_VALUE, .config.minmax = { PID_MIN,  PID_MAX } , PG_PID_PROFILE, offsetof(pidProfile_t, D8[PIDALT])},

    { "p_level",                    VAR_UINT8  | PROFILE_VALUE, .config.minmax = { PID_MIN,  PID_MAX } , PG_PID_PROFILE, offsetof(pidProfile_t, P8[PIDLEVEL])},
    { "i_level",                    VAR_UINT8  | PROFILE_VALUE, .config.minmax = { PID_MIN,  PID_MAX } , PG_PID_PROFILE, offsetof(pidProfile_t, I8[PIDLEVEL])},
    { "d_level",                    VAR_UINT8  | PROFILE_VALUE, .config.minmax = { PID_MIN,  PID_MAX } , PG_PID_PROFILE, offsetof(pidProfile_t, D8[PIDLEVEL])},

    { "p_vel",                      VAR_UINT8  | PROFILE_VALUE, .config.minmax = { PID_MIN,  PID_MAX } , PG_PID_PROFILE, offsetof(pidProfile_t, P8[PIDVEL])},
    { "i_vel",                      VAR_UINT8  | PROFILE_VALUE, .config.minmax = { PID_MIN,  PID_MAX } , PG_PID_PROFILE, offsetof(pidProfile_t, I8[PIDVEL])},
    { "d_vel",                      VAR_UINT8  | PROFILE_VALUE, .config.minmax = { PID_MIN,  PID_MAX } , PG_PID_PROFILE, offsetof(pidProfile_t, D8[PIDVEL])},

    { "yaw_p_limit",                VAR_UINT16 | PROFILE_VALUE, .config.minmax = { YAW_P_LIMIT_MIN, YAW_P_LIMIT_MAX } , PG_PID_PROFILE, offsetof(pidProfile_t, yaw_p_limit)},
    { "dterm_cut_hz",               VAR_FLOAT  | PROFILE_VALUE, .config.minmax = {0, 500 } , PG_PID_PROFILE, offsetof(pidProfile_t, dterm_cut_hz)},

#ifdef GTUNE
    { "gtune_loP_rll",              VAR_UINT8  | PROFILE_VALUE, .config.minmax = { 10,  200 } , PG_GTUNE_CONFIG, offsetof(gtuneConfig_t, gtune_lolimP[FD_ROLL])},
    { "gtune_loP_ptch",             VAR_UINT8  | PROFILE_VALUE, .config.minmax = { 10,  200 } , PG_GTUNE_CONFIG, offsetof(gtuneConfig_t, gtune_lolimP[FD_PITCH])},
    { "gtune_loP_yw",               VAR_UINT8  | PROFILE_VALUE, .config.minmax = { 10,  200 } , PG_GTUNE_CONFIG, offsetof(gtuneConfig_t, gtune_lolimP[FD_YAW])},
    { "gtune_hiP_rll",              VAR_UINT8  | PROFILE_VALUE, .config.minmax = { 0,  200 } , PG_GTUNE_CONFIG, offsetof(gtuneConfig_t, gtune_hilimP[FD_ROLL])},
    { "gtune_hiP_ptch",             VAR_UINT8  | PROFILE_VALUE, .config.minmax = { 0,  200 } , PG_GTUNE_CONFIG, offsetof(gtuneConfig_t, gtune_hilimP[FD_PITCH])},
    { "gtune_hiP_yw",               VAR_UINT8  | PROFILE_VALUE, .config.minmax = { 0,  200 } , PG_GTUNE_CONFIG, offsetof(gtuneConfig_t, gtune_hilimP[FD_YAW])},
    { "gtune_pwr",                  VAR_UINT8  | PROFILE_VALUE, .config.minmax = { 0,  10 } , PG_GTUNE_CONFIG, offsetof(gtuneConfig_t, gtune_pwr)},
    { "gtune_settle_time",          VAR_UINT16 | PROFILE_VALUE, .config.minmax = { 200,  1000 } , PG_GTUNE_CONFIG, offsetof(gtuneConfig_t, gtune_settle_time)},
    { "gtune_average_cycles",       VAR_UINT8  | PROFILE_VALUE, .config.minmax = { 8,  128 } , PG_GTUNE_CONFIG, offsetof(gtuneConfig_t, gtune_average_cycles)},
#endif

#ifdef BLACKBOX
    { "blackbox_rate_num",          VAR_UINT8  | MIGRATED_MASTER_VALUE, .config.minmax = { 1,  32 } , PG_BLACKBOX_CONFIG, offsetof(blackboxConfig_t, rate_num)},
    { "blackbox_rate_denom",        VAR_UINT8  | MIGRATED_MASTER_VALUE, .config.minmax = { 1,  32 } , PG_BLACKBOX_CONFIG, offsetof(blackboxConfig_t, rate_denom)},
    { "blackbox_device",            VAR_UINT8  | MIGRATED_MASTER_VALUE | MODE_LOOKUP, .config.lookup = { TABLE_BLACKBOX_DEVICE } , PG_BLACKBOX_CONFIG, offsetof(blackboxConfig_t, device)},
#endif

    { "magzero_x",                  VAR_INT16  | MIGRATED_MASTER_VALUE, .config.minmax = { -32768,  32767 } , PG_SENSOR_TRIMS, offsetof(sensorTrims_t, magZero.raw[X])},
    { "magzero_y",                  VAR_INT16  | MIGRATED_MASTER_VALUE, .config.minmax = { -32768,  32767 } , PG_SENSOR_TRIMS, offsetof(sensorTrims_t, magZero.raw[Y])},
    { "magzero_z",                  VAR_INT16  | MIGRATED_MASTER_VALUE, .config.minmax = { -32768,  32767 } , PG_SENSOR_TRIMS, offsetof(sensorTrims_t, magZero.raw[Z])},
};

typedef union {
    int32_t int_value;
    float float_value;
} int_float_value_t;

static void cliSetVar(const clivalue_t *var, const int_float_value_t value);
static void cliPrintVar(const clivalue_t *var, uint32_t full);
static void cliPrint(const char *str);
static void cliPrintf(const char *fmt, ...);
static void cliWrite(uint8_t ch);

static void cliPrompt(void)
{
    cliPrint("\r\n# ");
    bufWriterFlush(cliWriter);
}

static void cliShowParseError(void)
{
    cliPrint("Parse error\r\n");
}

static void cliShowArgumentRangeError(char *name, int min, int max)
{
    cliPrintf("%s must be between %d and %d\r\n", name, min, max);
}

static char *processChannelRangeArgs(char *ptr, channelRange_t *range, uint8_t *validArgumentCount)
{
    int val;

    for (int argIndex = 0; argIndex < 2; argIndex++) {
        ptr = strchr(ptr, ' ');
        if (ptr) {
            val = atoi(++ptr);
            val = CHANNEL_VALUE_TO_STEP(val);
            if (val >= MIN_MODE_RANGE_STEP && val <= MAX_MODE_RANGE_STEP) {
                if (argIndex == 0) {
                    range->startStep = val;
                } else {
                    range->endStep = val;
                }
                (*validArgumentCount)++;
            }
        }
    }

    return ptr;
}

// Check if a string's length is zero
static bool isEmpty(const char *string)
{
    return *string == '\0';
}

static void cliRxFail(char *cmdline)
{
    uint8_t channel;
    char buf[3];

    if (isEmpty(cmdline)) {
        // print out rxConfig failsafe settings
        for (channel = 0; channel < MAX_SUPPORTED_RC_CHANNEL_COUNT; channel++) {
            cliRxFail(itoa(channel, buf, 10));
        }
    } else {
        char *ptr = cmdline;
        channel = atoi(ptr++);
        if ((channel < MAX_SUPPORTED_RC_CHANNEL_COUNT)) {

            rxFailsafeChannelConfiguration_t *channelFailsafeConfiguration = &rxConfig.failsafe_channel_configurations[channel];

            uint16_t value;
            rxFailsafeChannelType_e type = (channel < NON_AUX_CHANNEL_COUNT) ? RX_FAILSAFE_TYPE_FLIGHT : RX_FAILSAFE_TYPE_AUX;
            rxFailsafeChannelMode_e mode = channelFailsafeConfiguration->mode;
            bool requireValue = channelFailsafeConfiguration->mode == RX_FAILSAFE_MODE_SET;

            ptr = strchr(ptr, ' ');
            if (ptr) {
                char *p = strchr(rxFailsafeModeCharacters, *(++ptr));
                if (p) {
                    uint8_t requestedMode = p - rxFailsafeModeCharacters;
                    mode = rxFailsafeModesTable[type][requestedMode];
                } else {
                    mode = RX_FAILSAFE_MODE_INVALID;
                }
                if (mode == RX_FAILSAFE_MODE_INVALID) {
                    cliShowParseError();
                    return;
                }

                requireValue = mode == RX_FAILSAFE_MODE_SET;

                ptr = strchr(ptr, ' ');
                if (ptr) {
                    if (!requireValue) {
                        cliShowParseError();
                        return;
                    }
                    value = atoi(++ptr);
                    value = CHANNEL_VALUE_TO_RXFAIL_STEP(value);
                    if (value > MAX_RXFAIL_RANGE_STEP) {
                        cliPrint("Value out of range\r\n");
                        return;
                    }

                    channelFailsafeConfiguration->step = value;
                } else if (requireValue) {
                    cliShowParseError();
                    return;
                }
                channelFailsafeConfiguration->mode = mode;

            }

            char modeCharacter = rxFailsafeModeCharacters[channelFailsafeConfiguration->mode];

            // triple use of cliPrintf below
            // 1. acknowledge interpretation on command,
            // 2. query current setting on single item,
            // 3. recursive use for full list.

            if (requireValue) {
                cliPrintf("rxfail %u %c %d\r\n",
                    channel,
                    modeCharacter,
                    RXFAIL_STEP_TO_CHANNEL_VALUE(channelFailsafeConfiguration->step)
                );
            } else {
                cliPrintf("rxfail %u %c\r\n",
                    channel,
                    modeCharacter
                );
            }
        } else {
            cliShowArgumentRangeError("channel", 0, MAX_SUPPORTED_RC_CHANNEL_COUNT - 1);
        }
    }
}

static void cliAux(char *cmdline)
{
    int i, val = 0;
    char *ptr;

    if (isEmpty(cmdline)) {
        // print out aux channel settings
        for (i = 0; i < MAX_MODE_ACTIVATION_CONDITION_COUNT; i++) {
            modeActivationCondition_t *mac = &currentProfile->modeActivationConditions[i];
            cliPrintf("aux %u %u %u %u %u\r\n",
                i,
                mac->modeId,
                mac->auxChannelIndex,
                MODE_STEP_TO_CHANNEL_VALUE(mac->range.startStep),
                MODE_STEP_TO_CHANNEL_VALUE(mac->range.endStep)
            );
        }
    } else {
        ptr = cmdline;
        i = atoi(ptr++);
        if (i < MAX_MODE_ACTIVATION_CONDITION_COUNT) {
            modeActivationCondition_t *mac = &currentProfile->modeActivationConditions[i];
            uint8_t validArgumentCount = 0;
            ptr = strchr(ptr, ' ');
            if (ptr) {
                val = atoi(++ptr);
                if (val >= 0 && val < CHECKBOX_ITEM_COUNT) {
                    mac->modeId = val;
                    validArgumentCount++;
                }
            }
            ptr = strchr(ptr, ' ');
            if (ptr) {
                val = atoi(++ptr);
                if (val >= 0 && val < MAX_AUX_CHANNEL_COUNT) {
                    mac->auxChannelIndex = val;
                    validArgumentCount++;
                }
            }
            ptr = processChannelRangeArgs(ptr, &mac->range, &validArgumentCount);

            if (validArgumentCount != 4) {
                memset(mac, 0, sizeof(modeActivationCondition_t));
            }
        } else {
            cliShowArgumentRangeError("index", 0, MAX_MODE_ACTIVATION_CONDITION_COUNT - 1);
        }
    }
}

static void cliSerial(char *cmdline)
{
    int i, val;
    char *ptr;

    if (isEmpty(cmdline)) {
        for (i = 0; i < SERIAL_PORT_COUNT; i++) {
            if (!serialIsPortAvailable(serialConfig.portConfigs[i].identifier)) {
                continue;
            };
            cliPrintf("serial %d %d %ld %ld %ld %ld\r\n" ,
                serialConfig.portConfigs[i].identifier,
                serialConfig.portConfigs[i].functionMask,
                baudRates[serialConfig.portConfigs[i].msp_baudrateIndex],
                baudRates[serialConfig.portConfigs[i].gps_baudrateIndex],
                baudRates[serialConfig.portConfigs[i].telemetry_baudrateIndex],
                baudRates[serialConfig.portConfigs[i].blackbox_baudrateIndex]
            );
        }
        return;
    }

    serialPortConfig_t portConfig;
    memset(&portConfig, 0 , sizeof(portConfig));

    serialPortConfig_t *currentConfig;

    uint8_t validArgumentCount = 0;

    ptr = cmdline;

    val = atoi(ptr++);
    currentConfig = serialFindPortConfiguration(val);
    if (currentConfig) {
        portConfig.identifier = val;
        validArgumentCount++;
    }

    ptr = strchr(ptr, ' ');
    if (ptr) {
        val = atoi(++ptr);
        portConfig.functionMask = val & 0xFFFF;
        validArgumentCount++;
    }

    for (i = 0; i < 4; i ++) {
        ptr = strchr(ptr, ' ');
        if (!ptr) {
            break;
        }

        val = atoi(++ptr);

        uint8_t baudRateIndex = lookupBaudRateIndex(val);
        if (baudRates[baudRateIndex] != (uint32_t) val) {
            break;
        }

        switch(i) {
            case 0:
                if (baudRateIndex < BAUD_9600 || baudRateIndex > BAUD_115200) {
                    continue;
                }
                portConfig.msp_baudrateIndex = baudRateIndex;
                break;
            case 1:
                if (baudRateIndex < BAUD_9600 || baudRateIndex > BAUD_115200) {
                    continue;
                }
                portConfig.gps_baudrateIndex = baudRateIndex;
                break;
            case 2:
                if (baudRateIndex != BAUD_AUTO && baudRateIndex > BAUD_115200) {
                    continue;
                }
                portConfig.telemetry_baudrateIndex = baudRateIndex;
                break;
            case 3:
                if (baudRateIndex < BAUD_19200 || baudRateIndex > BAUD_250000) {
                    continue;
                }
                portConfig.blackbox_baudrateIndex = baudRateIndex;
                break;
        }

        validArgumentCount++;
    }

    if (validArgumentCount < 6) {
        cliShowParseError();
        return;
    }

    memcpy(currentConfig, &portConfig, sizeof(portConfig));

}

static void cliAdjustmentRange(char *cmdline)
{
    int i, val = 0;
    char *ptr;

    if (isEmpty(cmdline)) {
        // print out adjustment ranges channel settings
        for (i = 0; i < MAX_ADJUSTMENT_RANGE_COUNT; i++) {
            adjustmentRange_t *ar = &currentProfile->adjustmentRanges[i];
            cliPrintf("adjrange %u %u %u %u %u %u %u\r\n",
                i,
                ar->adjustmentIndex,
                ar->auxChannelIndex,
                MODE_STEP_TO_CHANNEL_VALUE(ar->range.startStep),
                MODE_STEP_TO_CHANNEL_VALUE(ar->range.endStep),
                ar->adjustmentFunction,
                ar->auxSwitchChannelIndex
            );
        }
    } else {
        ptr = cmdline;
        i = atoi(ptr++);
        if (i < MAX_ADJUSTMENT_RANGE_COUNT) {
            adjustmentRange_t *ar = &currentProfile->adjustmentRanges[i];
            uint8_t validArgumentCount = 0;

            ptr = strchr(ptr, ' ');
            if (ptr) {
                val = atoi(++ptr);
                if (val >= 0 && val < MAX_SIMULTANEOUS_ADJUSTMENT_COUNT) {
                    ar->adjustmentIndex = val;
                    validArgumentCount++;
                }
            }
            ptr = strchr(ptr, ' ');
            if (ptr) {
                val = atoi(++ptr);
                if (val >= 0 && val < MAX_AUX_CHANNEL_COUNT) {
                    ar->auxChannelIndex = val;
                    validArgumentCount++;
                }
            }

            ptr = processChannelRangeArgs(ptr, &ar->range, &validArgumentCount);

            ptr = strchr(ptr, ' ');
            if (ptr) {
                val = atoi(++ptr);
                if (val >= 0 && val < ADJUSTMENT_FUNCTION_COUNT) {
                    ar->adjustmentFunction = val;
                    validArgumentCount++;
                }
            }
            ptr = strchr(ptr, ' ');
            if (ptr) {
                val = atoi(++ptr);
                if (val >= 0 && val < MAX_AUX_CHANNEL_COUNT) {
                    ar->auxSwitchChannelIndex = val;
                    validArgumentCount++;
                }
            }

            if (validArgumentCount != 6) {
                memset(ar, 0, sizeof(adjustmentRange_t));
                cliShowParseError();
            }
        } else {
            cliShowArgumentRangeError("index", 0, MAX_ADJUSTMENT_RANGE_COUNT - 1);
        }
    }
}

static void cliMotorMix(char *cmdline)
{
#ifdef USE_QUAD_MIXER_ONLY
    UNUSED(cmdline);
#else
    int i, check = 0;
    int num_motors = 0;
    uint8_t len;
    char ftoaBuffer[FTOA_BUFFER_SIZE];
    char *ptr;

    if (isEmpty(cmdline)) {
        cliPrint("Motor\tThr\tRoll\tPitch\tYaw\r\n");
        for (i = 0; i < MAX_SUPPORTED_MOTORS; i++) {
            if (customMotorMixer[i].throttle == 0.0f)
                break;
            num_motors++;
            cliPrintf("#%d:\t", i);
            cliPrintf("%s\t", ftoa(customMotorMixer[i].throttle, ftoaBuffer));
            cliPrintf("%s\t", ftoa(customMotorMixer[i].roll, ftoaBuffer));
            cliPrintf("%s\t", ftoa(customMotorMixer[i].pitch, ftoaBuffer));
            cliPrintf("%s\r\n", ftoa(customMotorMixer[i].yaw, ftoaBuffer));
        }
        return;
    } else if (strncasecmp(cmdline, "reset", 5) == 0) {
        // erase custom mixer
        for (i = 0; i < MAX_SUPPORTED_MOTORS; i++)
            customMotorMixer[i].throttle = 0.0f;
    } else if (strncasecmp(cmdline, "load", 4) == 0) {
        ptr = strchr(cmdline, ' ');
        if (ptr) {
            len = strlen(++ptr);
            for (i = 0; ; i++) {
                if (mixerNames[i] == NULL) {
                    cliPrint("Invalid name\r\n");
                    break;
                }
                if (strncasecmp(ptr, mixerNames[i], len) == 0) {
                    mixerLoadMix(i, customMotorMixer);
                    cliPrintf("Loaded %s\r\n", mixerNames[i]);
                    cliMotorMix("");
                    break;
                }
            }
        }
    } else {
        ptr = cmdline;
        i = atoi(ptr); // get motor number
        if (i < MAX_SUPPORTED_MOTORS) {
            ptr = strchr(ptr, ' ');
            if (ptr) {
                customMotorMixer[i].throttle = fastA2F(++ptr);
                check++;
            }
            ptr = strchr(ptr, ' ');
            if (ptr) {
                customMotorMixer[i].roll = fastA2F(++ptr);
                check++;
            }
            ptr = strchr(ptr, ' ');
            if (ptr) {
                customMotorMixer[i].pitch = fastA2F(++ptr);
                check++;
            }
            ptr = strchr(ptr, ' ');
            if (ptr) {
                customMotorMixer[i].yaw = fastA2F(++ptr);
                check++;
            }
            if (check != 4) {
                cliShowParseError();
            } else {
                cliMotorMix("");
            }
        } else {
            cliShowArgumentRangeError("index", 0, MAX_SUPPORTED_MOTORS - 1);
        }
    }
#endif
}

static void cliRxRange(char *cmdline)
{
    int i, validArgumentCount = 0;
    char *ptr;

    if (isEmpty(cmdline)) {
        for (i = 0; i < NON_AUX_CHANNEL_COUNT; i++) {
            rxChannelRangeConfiguration_t *channelRangeConfiguration = &rxConfig.channelRanges[i];
            cliPrintf("rxrange %u %u %u\r\n", i, channelRangeConfiguration->min, channelRangeConfiguration->max);
        }
    } else if (strcasecmp(cmdline, "reset") == 0) {
        resetAllRxChannelRangeConfigurations(rxConfig.channelRanges);
    } else {
        ptr = cmdline;
        i = atoi(ptr);
        if (i >= 0 && i < NON_AUX_CHANNEL_COUNT) {
            int rangeMin, rangeMax;

            ptr = strchr(ptr, ' ');
            if (ptr) {
                rangeMin = atoi(++ptr);
                validArgumentCount++;
            }

            ptr = strchr(ptr, ' ');
            if (ptr) {
                rangeMax = atoi(++ptr);
                validArgumentCount++;
            }

            if (validArgumentCount != 2) {
                cliShowParseError();
            } else if (rangeMin < PWM_PULSE_MIN || rangeMin > PWM_PULSE_MAX || rangeMax < PWM_PULSE_MIN || rangeMax > PWM_PULSE_MAX) {
                cliShowParseError();
            } else {
                rxChannelRangeConfiguration_t *channelRangeConfiguration = &rxConfig.channelRanges[i];
                channelRangeConfiguration->min = rangeMin;
                channelRangeConfiguration->max = rangeMax;
            }
        } else {
            cliShowArgumentRangeError("channel", 0, NON_AUX_CHANNEL_COUNT - 1);
        }
    }
}

#ifdef LED_STRIP
static void cliLed(char *cmdline)
{
    int i;
    char *ptr;
    char ledConfigBuffer[20];

    if (isEmpty(cmdline)) {
        for (i = 0; i < MAX_LED_STRIP_LENGTH; i++) {
            generateLedConfig(i, ledConfigBuffer, sizeof(ledConfigBuffer));
            cliPrintf("led %u %s\r\n", i, ledConfigBuffer);
        }
    } else {
        ptr = cmdline;
        i = atoi(ptr);
        if (i < MAX_LED_STRIP_LENGTH) {
            ptr = strchr(cmdline, ' ');
            if (!parseLedStripConfig(i, ++ptr)) {
                cliShowParseError();
            }
        } else {
            cliShowArgumentRangeError("index", 0, MAX_LED_STRIP_LENGTH - 1);
        }
    }
}

static void cliColor(char *cmdline)
{
    int i;
    char *ptr;

    if (isEmpty(cmdline)) {
        for (i = 0; i < CONFIGURABLE_COLOR_COUNT; i++) {
            cliPrintf("color %u %d,%u,%u\r\n",
                i,
                colors[i].h,
                colors[i].s,
                colors[i].v
            );
        }
    } else {
        ptr = cmdline;
        i = atoi(ptr);
        if (i < CONFIGURABLE_COLOR_COUNT) {
            ptr = strchr(cmdline, ' ');
            if (!parseColor(i, ++ptr)) {
                cliShowParseError();
            }
        } else {
            cliShowArgumentRangeError("index", 0, CONFIGURABLE_COLOR_COUNT - 1);
        }
    }
}
#endif

#ifdef USE_SERVOS
static void cliServo(char *cmdline)
{
    enum { SERVO_ARGUMENT_COUNT = 8 };
    int16_t arguments[SERVO_ARGUMENT_COUNT];

    servoParam_t *servo;

    int i;
    char *ptr;

    if (isEmpty(cmdline)) {
        // print out servo settings
        for (i = 0; i < MAX_SUPPORTED_SERVOS; i++) {
            servo = &currentProfile->servoConf[i];

            cliPrintf("servo %u %d %d %d %d %d %d %d\r\n",
                i,
                servo->min,
                servo->max,
                servo->middle,
                servo->angleAtMin,
                servo->angleAtMax,
                servo->rate,
                servo->forwardFromChannel
            );
        }
    } else {
        int validArgumentCount = 0;

        ptr = cmdline;

        // Command line is integers (possibly negative) separated by spaces, no other characters allowed.

        // If command line doesn't fit the format, don't modify the config
        while (*ptr) {
            if (*ptr == '-' || (*ptr >= '0' && *ptr <= '9')) {
                if (validArgumentCount >= SERVO_ARGUMENT_COUNT) {
                    cliShowParseError();
                    return;
                }

                arguments[validArgumentCount++] = atoi(ptr);

                do {
                    ptr++;
                } while (*ptr >= '0' && *ptr <= '9');
            } else if (*ptr == ' ') {
                ptr++;
            } else {
                cliShowParseError();
                return;
            }
        }

        enum {INDEX = 0, MIN, MAX, MIDDLE, ANGLE_AT_MIN, ANGLE_AT_MAX, RATE, FORWARD};

        i = arguments[INDEX];

        // Check we got the right number of args and the servo index is correct (don't validate the other values)
        if (validArgumentCount != SERVO_ARGUMENT_COUNT || i < 0 || i >= MAX_SUPPORTED_SERVOS) {
            cliShowParseError();
            return;
        }

        servo = &currentProfile->servoConf[i];

        if (
            arguments[MIN] < PWM_PULSE_MIN || arguments[MIN] > PWM_PULSE_MAX ||
            arguments[MAX] < PWM_PULSE_MIN || arguments[MAX] > PWM_PULSE_MAX ||
            arguments[MIDDLE] < arguments[MIN] || arguments[MIDDLE] > arguments[MAX] ||
            arguments[MIN] > arguments[MAX] || arguments[MAX] < arguments[MIN] ||
            arguments[RATE] < -100 || arguments[RATE] > 100 ||
            arguments[FORWARD] >= MAX_SUPPORTED_RC_CHANNEL_COUNT ||
            arguments[ANGLE_AT_MIN] < 0 || arguments[ANGLE_AT_MIN] > 180 ||
            arguments[ANGLE_AT_MAX] < 0 || arguments[ANGLE_AT_MAX] > 180
        ) {
            cliShowParseError();
            return;
        }

        servo->min = arguments[1];
        servo->max = arguments[2];
        servo->middle = arguments[3];
        servo->angleAtMin = arguments[4];
        servo->angleAtMax = arguments[5];
        servo->rate = arguments[6];
        servo->forwardFromChannel = arguments[7];
    }
}
#endif

#ifdef USE_SERVOS
static void cliServoMix(char *cmdline)
{
    int i;
    uint8_t len;
    char *ptr;
    int args[8], check = 0;
    len = strlen(cmdline);

    if (len == 0) {

        cliPrint("Rule\tServo\tSource\tRate\tSpeed\tMin\tMax\tBox\r\n");

        for (i = 0; i < MAX_SERVO_RULES; i++) {
            if (customServoMixer[i].rate == 0)
                break;

            cliPrintf("#%d:\t%d\t%d\t%d\t%d\t%d\t%d\t%d\r\n",
                i,
                customServoMixer[i].targetChannel,
                customServoMixer[i].inputSource,
                customServoMixer[i].rate,
                customServoMixer[i].speed,
                customServoMixer[i].min,
                customServoMixer[i].max,
                customServoMixer[i].box
            );
        }
        cliPrintf("\r\n");
        return;
    } else if (strncasecmp(cmdline, "reset", 5) == 0) {
        // erase custom mixer
        memset(customServoMixer, 0, sizeof(customServoMixer));
        for (i = 0; i < MAX_SUPPORTED_SERVOS; i++) {
            currentProfile->servoConf[i].reversedSources = 0;
        }
    } else if (strncasecmp(cmdline, "load", 4) == 0) {
        ptr = strchr(cmdline, ' ');
        if (ptr) {
            len = strlen(++ptr);
            for (i = 0; ; i++) {
                if (mixerNames[i] == NULL) {
                    cliPrintf("Invalid name\r\n");
                    break;
                }
                if (strncasecmp(ptr, mixerNames[i], len) == 0) {
                    servoMixerLoadMix(i, customServoMixer);
                    cliPrintf("Loaded %s\r\n", mixerNames[i]);
                    cliServoMix("");
                    break;
                }
            }
        }
    } else if (strncasecmp(cmdline, "reverse", 7) == 0) {
        enum {SERVO = 0, INPUT, REVERSE, ARGS_COUNT};
        int servoIndex, inputSource;
        ptr = strchr(cmdline, ' ');

        len = strlen(ptr);
        if (len == 0) {
            cliPrintf("s");
            for (inputSource = 0; inputSource < INPUT_SOURCE_COUNT; inputSource++)
                cliPrintf("\ti%d", inputSource);
            cliPrintf("\r\n");

            for (servoIndex = 0; servoIndex < MAX_SUPPORTED_SERVOS; servoIndex++) {
                cliPrintf("%d", servoIndex);
                for (inputSource = 0; inputSource < INPUT_SOURCE_COUNT; inputSource++)
                    cliPrintf("\t%s  ", (currentProfile->servoConf[servoIndex].reversedSources & (1 << inputSource)) ? "r" : "n");
                cliPrintf("\r\n");
            }
            return;
        }

        ptr = strtok(ptr, " ");
        while (ptr != NULL && check < ARGS_COUNT - 1) {
            args[check++] = atoi(ptr);
            ptr = strtok(NULL, " ");
        }

        if (ptr == NULL || check != ARGS_COUNT - 1) {
            cliShowParseError();
            return;
        }

        if (args[SERVO] >= 0 && args[SERVO] < MAX_SUPPORTED_SERVOS
                && args[INPUT] >= 0 && args[INPUT] < INPUT_SOURCE_COUNT
                && (*ptr == 'r' || *ptr == 'n')) {
            if (*ptr == 'r')
                currentProfile->servoConf[args[SERVO]].reversedSources |= 1 << args[INPUT];
            else
                currentProfile->servoConf[args[SERVO]].reversedSources &= ~(1 << args[INPUT]);
        } else
            cliShowParseError();

        cliServoMix("reverse");
    } else {
        enum {RULE = 0, TARGET, INPUT, RATE, SPEED, MIN, MAX, BOX, ARGS_COUNT};
        ptr = strtok(cmdline, " ");
        while (ptr != NULL && check < ARGS_COUNT) {
            args[check++] = atoi(ptr);
            ptr = strtok(NULL, " ");
        }

        if (ptr != NULL || check != ARGS_COUNT) {
            cliShowParseError();
            return;
        }

        i = args[RULE];
        if (i >= 0 && i < MAX_SERVO_RULES &&
            args[TARGET] >= 0 && args[TARGET] < MAX_SUPPORTED_SERVOS &&
            args[INPUT] >= 0 && args[INPUT] < INPUT_SOURCE_COUNT &&
            args[RATE] >= -100 && args[RATE] <= 100 &&
            args[SPEED] >= 0 && args[SPEED] <= MAX_SERVO_SPEED &&
            args[MIN] >= 0 && args[MIN] <= 100 &&
            args[MAX] >= 0 && args[MAX] <= 100 && args[MIN] < args[MAX] &&
            args[BOX] >= 0 && args[BOX] <= MAX_SERVO_BOXES) {
            customServoMixer[i].targetChannel = args[TARGET];
            customServoMixer[i].inputSource = args[INPUT];
            customServoMixer[i].rate = args[RATE];
            customServoMixer[i].speed = args[SPEED];
            customServoMixer[i].min = args[MIN];
            customServoMixer[i].max = args[MAX];
            customServoMixer[i].box = args[BOX];
            cliServoMix("");
        } else {
            cliShowParseError();
        }
    }
}
#endif

#ifdef USE_SDCARD

static void cliWriteBytes(const uint8_t *buffer, int count)
{
    while (count > 0) {
        cliWrite(*buffer);
        buffer++;
        count--;
    }
}

static void cliSdInfo(char *cmdline) {
    UNUSED(cmdline);

    cliPrint("SD card: ");

    if (!sdcard_isInserted()) {
        cliPrint("None inserted\r\n");
        return;
    }

    if (!sdcard_isInitialized()) {
        cliPrint("Startup failed\r\n");
        return;
    }

    const sdcardMetadata_t *metadata = sdcard_getMetadata();

    cliPrintf("Manufacturer 0x%x, %ukB, %02d/%04d, v%d.%d, '",
        metadata->manufacturerID,
        metadata->numBlocks / 2, /* One block is half a kB */
        metadata->productionMonth,
        metadata->productionYear,
        metadata->productRevisionMajor,
        metadata->productRevisionMinor
    );

    cliWriteBytes((uint8_t*)metadata->productName, sizeof(metadata->productName));

    cliPrint("'\r\n" "Filesystem: ");

    switch (afatfs_getFilesystemState()) {
        case AFATFS_FILESYSTEM_STATE_READY:
            cliPrint("Ready");
        break;
        case AFATFS_FILESYSTEM_STATE_INITIALIZATION:
            cliPrint("Initializing");
        break;
        case AFATFS_FILESYSTEM_STATE_UNKNOWN:
        case AFATFS_FILESYSTEM_STATE_FATAL:
            cliPrint("Fatal");

            switch (afatfs_getLastError()) {
                case AFATFS_ERROR_BAD_MBR:
                    cliPrint(" - no FAT MBR partitions");
                break;
                case AFATFS_ERROR_BAD_FILESYSTEM_HEADER:
                    cliPrint(" - bad FAT header");
                break;
                case AFATFS_ERROR_GENERIC:
                case AFATFS_ERROR_NONE:
                    ; // Nothing more detailed to print
                break;
            }

            cliPrint("\r\n");
        break;
    }
}

#endif

#ifdef USE_FLASHFS

static void cliFlashInfo(char *cmdline)
{
    const flashGeometry_t *layout = flashfsGetGeometry();

    UNUSED(cmdline);

    cliPrintf("Flash sectors=%u, sectorSize=%u, pagesPerSector=%u, pageSize=%u, totalSize=%u, usedSize=%u\r\n",
            layout->sectors, layout->sectorSize, layout->pagesPerSector, layout->pageSize, layout->totalSize, flashfsGetOffset());
}

static void cliFlashErase(char *cmdline)
{
    UNUSED(cmdline);

    cliPrintf("Erasing...\r\n");
    flashfsEraseCompletely();

    while (!flashfsIsReady()) {
        delay(100);
    }

    cliPrintf("Done.\r\n");
}

#ifdef USE_FLASH_TOOLS

static void cliFlashWrite(char *cmdline)
{
    uint32_t address = atoi(cmdline);
    char *text = strchr(cmdline, ' ');

    if (!text) {
        cliShowParseError();
    } else {
        flashfsSeekAbs(address);
        flashfsWrite((uint8_t*)text, strlen(text), true);
        flashfsFlushSync();

        cliPrintf("Wrote %u bytes at %u.\r\n", strlen(text), address);
    }
}

static void cliFlashRead(char *cmdline)
{
    uint32_t address = atoi(cmdline);
    uint32_t length;
    int i;

    uint8_t buffer[32];

    char *nextArg = strchr(cmdline, ' ');

    if (!nextArg) {
        cliShowParseError();
    } else {
        length = atoi(nextArg);

        cliPrintf("Reading %u bytes at %u:\r\n", length, address);

        while (length > 0) {
            int bytesRead;

            bytesRead = flashfsReadAbs(address, buffer, length < sizeof(buffer) ? length : sizeof(buffer));

            for (i = 0; i < bytesRead; i++) {
                cliWrite(buffer[i]);
            }

            length -= bytesRead;
            address += bytesRead;

            if (bytesRead == 0) {
                //Assume we reached the end of the volume or something fatal happened
                break;
            }
        }
        cliPrintf("\r\n");
    }
}

#endif
#endif

static void dumpValues(uint16_t valueSection)
{
    uint32_t i;
    const clivalue_t *value;
    for (i = 0; i < ARRAYLEN(valueTable); i++) {
        value = &valueTable[i];

        if ((value->type & VALUE_SECTION_MASK) != valueSection) {
            continue;
        }

        cliPrintf("set %s = ", valueTable[i].name);
        cliPrintVar(value, 0);
        cliPrint("\r\n");
    }
}

typedef enum {
    DUMP_MASTER = (1 << 0),
    DUMP_PROFILE = (1 << 1),
    DUMP_CONTROL_RATE_PROFILE = (1 << 2)
} dumpFlags_e;

#define DUMP_ALL (DUMP_MASTER | DUMP_PROFILE | DUMP_CONTROL_RATE_PROFILE)


static const char* const sectionBreak = "\r\n";

#define printSectionBreak() cliPrintf((char *)sectionBreak)

static void cliDump(char *cmdline)
{
    unsigned int i;
    char buf[16];
    uint32_t mask;

#ifndef USE_QUAD_MIXER_ONLY
    float thr, roll, pitch, yaw;
#endif

    uint8_t dumpMask = DUMP_ALL;
    if (strcasecmp(cmdline, "master") == 0) {
        dumpMask = DUMP_MASTER; // only
    }
    if (strcasecmp(cmdline, "profile") == 0) {
        dumpMask = DUMP_PROFILE; // only
    }
    if (strcasecmp(cmdline, "rates") == 0) {
        dumpMask = DUMP_CONTROL_RATE_PROFILE; // only
    }

    if (dumpMask & DUMP_MASTER) {

        cliPrint("\r\n# version\r\n");
        cliVersion(NULL);

        cliPrint("\r\n# dump master\r\n");
        cliPrint("\r\n# mixer\r\n");

#ifndef USE_QUAD_MIXER_ONLY
        cliPrintf("mixer %s\r\n", mixerNames[mixerConfig.mixerMode - 1]);

        cliPrintf("mmix reset\r\n");

        for (i = 0; i < MAX_SUPPORTED_MOTORS; i++) {
            if (customMotorMixer[i].throttle == 0.0f)
                break;
            thr = customMotorMixer[i].throttle;
            roll = customMotorMixer[i].roll;
            pitch = customMotorMixer[i].pitch;
            yaw = customMotorMixer[i].yaw;
            cliPrintf("mmix %d", i);
            if (thr < 0)
                cliWrite(' ');
            cliPrintf("%s", ftoa(thr, buf));
            if (roll < 0)
                cliWrite(' ');
            cliPrintf("%s", ftoa(roll, buf));
            if (pitch < 0)
                cliWrite(' ');
            cliPrintf("%s", ftoa(pitch, buf));
            if (yaw < 0)
                cliWrite(' ');
            cliPrintf("%s\r\n", ftoa(yaw, buf));
        }

#ifdef USE_SERVOS
        // print custom servo mixer if exists
        cliPrintf("smix reset\r\n");

        for (i = 0; i < MAX_SERVO_RULES; i++) {

            if (customServoMixer[i].rate == 0)
                break;

            cliPrintf("smix %d %d %d %d %d %d %d %d\r\n",
                i,
                customServoMixer[i].targetChannel,
                customServoMixer[i].inputSource,
                customServoMixer[i].rate,
                customServoMixer[i].speed,
                customServoMixer[i].min,
                customServoMixer[i].max,
                customServoMixer[i].box
            );
        }

#endif
#endif

        cliPrint("\r\n\r\n# feature\r\n");

        mask = featureMask();
        for (i = 0; ; i++) { // disable all feature first
            if (featureNames[i] == NULL)
                break;
            cliPrintf("feature -%s\r\n", featureNames[i]);
        }
        for (i = 0; ; i++) {  // reenable what we want.
            if (featureNames[i] == NULL)
                break;
            if (mask & (1 << i))
                cliPrintf("feature %s\r\n", featureNames[i]);
        }

        cliPrint("\r\n\r\n# map\r\n");

        for (i = 0; i < 8; i++)
            buf[rxConfig.rcmap[i]] = rcChannelLetters[i];
        buf[i] = '\0';
        cliPrintf("map %s\r\n", buf);

        cliPrint("\r\n\r\n# serial\r\n");
        cliSerial("");

#ifdef LED_STRIP
        cliPrint("\r\n\r\n# led\r\n");
        cliLed("");

        cliPrint("\r\n\r\n# color\r\n");
        cliColor("");
#endif
        printSectionBreak();
        dumpValues(MASTER_VALUE);
        dumpValues(MIGRATED_MASTER_VALUE);

        cliPrint("\r\n# rxfail\r\n");
        cliRxFail("");
    }

    if (dumpMask & DUMP_PROFILE) {
        cliPrint("\r\n# dump profile\r\n");

        cliPrint("\r\n# profile\r\n");
        cliProfile("");

        cliPrint("\r\n# aux\r\n");

        cliAux("");

        cliPrint("\r\n# adjrange\r\n");

        cliAdjustmentRange("");

        cliPrintf("\r\n# rxrange\r\n");

        cliRxRange("");

#ifdef USE_SERVOS
        cliPrint("\r\n# servo\r\n");

        cliServo("");

        // print servo directions
        unsigned int channel;

        for (i = 0; i < MAX_SUPPORTED_SERVOS; i++) {
            for (channel = 0; channel < INPUT_SOURCE_COUNT; channel++) {
                if (servoDirection(i, channel) < 0) {
                    cliPrintf("smix reverse %d %d r\r\n", i , channel);
                }
            }
        }
#endif

        printSectionBreak();

        dumpValues(PROFILE_VALUE);
    }

    if (dumpMask & DUMP_CONTROL_RATE_PROFILE) {
        cliPrint("\r\n# dump rates\r\n");

        cliPrint("\r\n# rateprofile\r\n");
        cliRateProfile("");

        printSectionBreak();

        dumpValues(CONTROL_RATE_VALUE);
    }
}

void cliEnter(serialPort_t *serialPort)
{
    cliMode = 1;
    cliPort = serialPort;
    setPrintfSerialPort(cliPort);
    cliWriter = bufWriterInit(cliWriteBuffer, sizeof(cliWriteBuffer),
                              (bufWrite_t)serialWriteBufShim, serialPort);
    
    cliPrint("\r\nEntering CLI Mode, type 'exit' to return, or 'help'\r\n");
    cliPrompt();
    ENABLE_ARMING_FLAG(PREVENT_ARMING);
}

static void cliExit(char *cmdline)
{
    UNUSED(cmdline);

    cliPrint("\r\nLeaving CLI mode, unsaved changes lost.\r\n");
    bufWriterFlush(cliWriter);
    
    *cliBuffer = '\0';
    bufferIndex = 0;
    cliMode = 0;
    // incase a motor was left running during motortest, clear it here
    mixerResetDisarmedMotors();
    cliReboot();

    cliWriter = NULL;
}

static void cliFeature(char *cmdline)
{
    uint32_t i;
    uint32_t len;
    uint32_t mask;

    len = strlen(cmdline);
    mask = featureMask();

    if (len == 0) {
        cliPrint("Enabled: ");
        for (i = 0; ; i++) {
            if (featureNames[i] == NULL)
                break;
            if (mask & (1 << i))
                cliPrintf("%s ", featureNames[i]);
        }
        cliPrint("\r\n");
    } else if (strncasecmp(cmdline, "list", len) == 0) {
        cliPrint("Available: ");
        for (i = 0; ; i++) {
            if (featureNames[i] == NULL)
                break;
            cliPrintf("%s ", featureNames[i]);
        }
        cliPrint("\r\n");
        return;
    } else {
        bool remove = false;
        if (cmdline[0] == '-') {
            // remove feature
            remove = true;
            cmdline++; // skip over -
            len--;
        }

        for (i = 0; ; i++) {
            if (featureNames[i] == NULL) {
                cliPrint("Invalid name\r\n");
                break;
            }

            if (strncasecmp(cmdline, featureNames[i], len) == 0) {

                mask = 1 << i;
#ifndef GPS
                if (mask & FEATURE_GPS) {
                    cliPrint("unavailable\r\n");
                    break;
                }
#endif
#ifndef SONAR
                if (mask & FEATURE_SONAR) {
                    cliPrint("unavailable\r\n");
                    break;
                }
#endif
                if (remove) {
                    featureClear(mask);
                    cliPrint("Disabled");
                } else {
                    featureSet(mask);
                    cliPrint("Enabled");
                }
                cliPrintf(" %s\r\n", featureNames[i]);
                break;
            }
        }
    }
}

#ifdef GPS
static void cliGpsPassthrough(char *cmdline)
{
    UNUSED(cmdline);

    gpsEnablePassthrough(cliPort);
}
#endif

static void cliHelp(char *cmdline)
{
    uint32_t i = 0;

    UNUSED(cmdline);

    for (i = 0; i < CMD_COUNT; i++) {
        cliPrint(cmdTable[i].name);
#ifndef SKIP_CLI_COMMAND_HELP
        if (cmdTable[i].description) {
            cliPrintf(" - %s", cmdTable[i].description);
        }
        if (cmdTable[i].args) {
            cliPrintf("\r\n\t%s", cmdTable[i].args);
        }
#endif
        cliPrint("\r\n");
    }
}

static void cliMap(char *cmdline)
{
    uint32_t len;
    uint32_t i;
    char out[9];

    len = strlen(cmdline);

    if (len == 8) {
        // uppercase it
        for (i = 0; i < 8; i++)
            cmdline[i] = toupper((unsigned char)cmdline[i]);
        for (i = 0; i < 8; i++) {
            if (strchr(rcChannelLetters, cmdline[i]) && !strchr(cmdline + i + 1, cmdline[i]))
                continue;
            cliShowParseError();
            return;
        }
        parseRcChannels(cmdline, &rxConfig);
    }
    cliPrint("Map: ");
    for (i = 0; i < 8; i++)
        out[rxConfig.rcmap[i]] = rcChannelLetters[i];
    out[i] = '\0';
    cliPrintf("%s\r\n", out);
}

#ifndef USE_QUAD_MIXER_ONLY
static void cliMixer(char *cmdline)
{
    int i;
    int len;

    len = strlen(cmdline);

    if (len == 0) {
        cliPrintf("Mixer: %s\r\n", mixerNames[mixerConfig.mixerMode - 1]);
        return;
    } else if (strncasecmp(cmdline, "list", len) == 0) {
        cliPrint("Available mixers: ");
        for (i = 0; ; i++) {
            if (mixerNames[i] == NULL)
                break;
            cliPrintf("%s ", mixerNames[i]);
        }
        cliPrint("\r\n");
        return;
    }

    for (i = 0; ; i++) {
        if (mixerNames[i] == NULL) {
            cliPrint("Invalid name\r\n");
            return;
        }
        if (strncasecmp(cmdline, mixerNames[i], len) == 0) {
            mixerConfig.mixerMode = i + 1;
            break;
        }
    }

    cliMixer("");
}
#endif

static void cliMotor(char *cmdline)
{
    int motor_index = 0;
    int motor_value = 0;
    int index = 0;
    char *pch = NULL;
    char *saveptr;

    if (isEmpty(cmdline)) {
        cliShowParseError();
        return;
    }

    pch = strtok_r(cmdline, " ", &saveptr);
    while (pch != NULL) {
        switch (index) {
            case 0:
                motor_index = atoi(pch);
                break;
            case 1:
                motor_value = atoi(pch);
                break;
        }
        index++;
        pch = strtok_r(NULL, " ", &saveptr);
    }

    if (motor_index < 0 || motor_index >= MAX_SUPPORTED_MOTORS) {
        cliShowArgumentRangeError("index", 0, MAX_SUPPORTED_MOTORS - 1);
        return;
    }

    if (index == 2) {
        if (motor_value < PWM_RANGE_MIN || motor_value > PWM_RANGE_MAX) {
            cliShowArgumentRangeError("value", 1000, 2000);
            return;
        } else {
            motor_disarmed[motor_index] = motor_value;
        }
    }

    cliPrintf("motor %d: %d\r\n", motor_index, motor_disarmed[motor_index]);
}

static void cliPlaySound(char *cmdline)
{
#if FLASH_SIZE <= 64
    UNUSED(cmdline);
#else
    int i;
    const char *name;
    static int lastSoundIdx = -1;

    if (isEmpty(cmdline)) {
        i = lastSoundIdx + 1;     //next sound index
        if ((name=beeperNameForTableIndex(i)) == NULL) {
            while (true) {   //no name for index; try next one
                if (++i >= beeperTableEntryCount())
                    i = 0;   //if end then wrap around to first entry
                if ((name=beeperNameForTableIndex(i)) != NULL)
                    break;   //if name OK then play sound below
                if (i == lastSoundIdx + 1) {     //prevent infinite loop
                    cliPrintf("Error playing sound\r\n");
                    return;
                }
            }
        }
    } else {       //index value was given
        i = atoi(cmdline);
        if ((name=beeperNameForTableIndex(i)) == NULL) {
            cliPrintf("No sound for index %d\r\n", i);
            return;
        }
    }
    lastSoundIdx = i;
    beeperSilence();
    cliPrintf("Playing sound %d: %s\r\n", i, name);
    beeper(beeperModeForTableIndex(i));
#endif
}

static void cliProfile(char *cmdline)
{
    int i;

    if (isEmpty(cmdline)) {
        cliPrintf("profile %d\r\n", getCurrentProfile());
        return;
    } else {
        i = atoi(cmdline);
        if (i >= 0 && i < MAX_PROFILE_COUNT) {
            changeProfile(i);
            cliProfile("");
        }
    }
}

static void cliRateProfile(char *cmdline)
{
    int i;

    if (isEmpty(cmdline)) {
        cliPrintf("rateprofile %d\r\n", getCurrentControlRateProfile());
        return;
    } else {
        i = atoi(cmdline);
        if (i >= 0 && i < MAX_CONTROL_RATE_PROFILE_COUNT) {
            changeControlRateProfile(i);
            cliRateProfile("");
        }
    }
}

static void cliReboot(void) {
    cliPrint("\r\nRebooting");
    bufWriterFlush(cliWriter);
    waitForSerialPortToFinishTransmitting(cliPort);
    stopMotors();
    handleOneshotFeatureChangeOnRestart();
    systemReset();
}

static void cliSave(char *cmdline)
{
    UNUSED(cmdline);

    cliPrint("Saving");
    writeEEPROM();
    cliReboot();
}

static void cliDefaults(char *cmdline)
{
    UNUSED(cmdline);

    cliPrint("Resetting to defaults");
    resetEEPROM();
    cliReboot();
}

static void cliPrint(const char *str)
{
    while (*str)
        bufWriterAppend(cliWriter, *str++);
}

static void cliPutp(void *p, char ch)
{
    bufWriterAppend(p, ch);
}

static void cliPrintf(const char *fmt, ...)
{
    va_list va;
    va_start(va, fmt);
    tfp_format(cliWriter, cliPutp, fmt, va);
    va_end(va);
}

static void cliWrite(uint8_t ch)
{
    bufWriterAppend(cliWriter, ch);
}

static void* cliVarPtr(const clivalue_t *var)
{
    const pgRegistry_t* rec = pgFind(var->pgn);

<<<<<<< HEAD
    if ((var->type & VALUE_SECTION_MASK) == CONTROL_RATE_VALUE) {
        ptr = rec->address + (sizeof(controlRateConfig_t) * getCurrentControlRateProfile()) + var->offset;
=======
    switch (var->type & VALUE_SECTION_MASK) {
        case CONTROL_RATE_VALUE:
            return rec->base + (sizeof(controlRateConfig_t) * getCurrentControlRateProfile()) + var->offset;
        case PROFILE_VALUE:
            return *rec->ptr + var->offset;
        case MIGRATED_MASTER_VALUE:
            return rec->base + var->offset;
>>>>>>> 2e9df7d9
    }
    return NULL;
}

static void cliPrintVar(const clivalue_t *var, uint32_t full)
{
    int32_t value = 0;
    char ftoaBuffer[FTOA_BUFFER_SIZE];

<<<<<<< HEAD
    if ((var->type & VALUE_SECTION_MASK) == MIGRATED_MASTER_VALUE) {
        ptr = rec->address + var->offset;
    }
=======
    void *ptr = cliVarPtr(var);
>>>>>>> 2e9df7d9

    if(!ptr) {
        cliPrintf("*invalid var type*");
        return;
    }

    switch (var->type & VALUE_TYPE_MASK) {
        case VAR_UINT8:
            value = *(uint8_t*)ptr;
            break;

        case VAR_INT8:
            value = *(int8_t *)ptr;
            break;

        case VAR_UINT16:
            value = *(uint16_t *)ptr;
            break;

        case VAR_INT16:
            value = *(int16_t *)ptr;
            break;

        case VAR_UINT32:
            value = *(uint32_t *)ptr;
            break;

        case VAR_FLOAT:
            cliPrintf("%s", ftoa(*(float *)ptr, ftoaBuffer));
            if (full && (var->type & VALUE_MODE_MASK) == MODE_DIRECT) {
                cliPrintf(" %s", ftoa((float)var->config.minmax.min, ftoaBuffer));
                cliPrintf(" %s", ftoa((float)var->config.minmax.max, ftoaBuffer));
            }
            return; // return from case for float only
    }

    switch(var->type & VALUE_MODE_MASK) {
        case MODE_DIRECT:
            cliPrintf("%d", value);
            if (full) {
                cliPrintf(" %d %d", var->config.minmax.min, var->config.minmax.max);
            }
            break;
        case MODE_LOOKUP:
            cliPrintf(lookupTables[var->config.lookup.tableIndex].values[value]);
            break;
    }
}

static void cliSetVar(const clivalue_t *var, const int_float_value_t value)
{
<<<<<<< HEAD
    void *ptr;


    const pgRegistry_t* rec = pgFind(var->pgn);

    if ((var->type & VALUE_SECTION_MASK) == CONTROL_RATE_VALUE) {
        ptr = rec->address + (sizeof(controlRateConfig_t) * getCurrentControlRateProfile()) + var->offset;
    }

    if ((var->type & VALUE_SECTION_MASK) == PROFILE_VALUE) {
        ptr = *rec->ptr + var->offset;
    }

    if ((var->type & VALUE_SECTION_MASK) == MIGRATED_MASTER_VALUE) {
        ptr = rec->address + var->offset;
    }
=======
    void *ptr = cliVarPtr(var);
>>>>>>> 2e9df7d9

    if(!ptr)
        return;

    switch (var->type & VALUE_TYPE_MASK) {
        case VAR_UINT8:
        case VAR_INT8:
            *(int8_t *)ptr = value.int_value;
            break;

        case VAR_UINT16:
        case VAR_INT16:
            *(int16_t *)ptr = value.int_value;
            break;

        case VAR_UINT32:
            *(uint32_t *)ptr = value.int_value;
            break;

        case VAR_FLOAT:
            *(float *)ptr = (float)value.float_value;
            break;
    }
}

static void cliSet(char *cmdline)
{
    uint32_t i;
    uint32_t len;
    const clivalue_t *val;
    char *eqptr = NULL;

    len = strlen(cmdline);

    if (len == 0 || (len == 1 && cmdline[0] == '*')) {
        cliPrint("Current settings: \r\n");
        for (i = 0; i < ARRAYLEN(valueTable); i++) {
            val = &valueTable[i];
            cliPrintf("%s = ", valueTable[i].name);
            cliPrintVar(val, len); // when len is 1 (when * is passed as argument), it will print min/max values as well, for gui
            cliPrint("\r\n");
        }
    } else if ((eqptr = strstr(cmdline, "=")) != NULL) {
        // has equals

        char *lastNonSpaceCharacter = eqptr;
        while (*(lastNonSpaceCharacter - 1) == ' ') {
            lastNonSpaceCharacter--;
        }
        uint8_t variableNameLength = lastNonSpaceCharacter - cmdline;

        // skip the '=' and any ' ' characters
        eqptr++;
        while (*(eqptr) == ' ') {
            eqptr++;
        }

        for (i = 0; i < ARRAYLEN(valueTable); i++) {
            val = &valueTable[i];
            // ensure exact match when setting to prevent setting variables with shorter names
            if (strncasecmp(cmdline, valueTable[i].name, strlen(valueTable[i].name)) == 0 && variableNameLength == strlen(valueTable[i].name)) {

                bool changeValue = false;
                int_float_value_t tmp;
                switch (valueTable[i].type & VALUE_MODE_MASK) {
                    case MODE_DIRECT: {
                            int32_t value = 0;
                            float valuef = 0;

                            value = atoi(eqptr);
                            valuef = fastA2F(eqptr);

                            if (valuef >= valueTable[i].config.minmax.min && valuef <= valueTable[i].config.minmax.max) { // note: compare float value

                                if ((valueTable[i].type & VALUE_TYPE_MASK) == VAR_FLOAT)
                                    tmp.float_value = valuef;
                                else
                                    tmp.int_value = value;

                                changeValue = true;
                            }
                        }
                        break;
                    case MODE_LOOKUP: {
                            const lookupTableEntry_t *tableEntry = &lookupTables[valueTable[i].config.lookup.tableIndex];
                            bool matched = false;
                            for (uint8_t tableValueIndex = 0; tableValueIndex < tableEntry->valueCount && !matched; tableValueIndex++) {
                                matched = strcasecmp(tableEntry->values[tableValueIndex], eqptr) == 0;

                                if (matched) {
                                    tmp.int_value = tableValueIndex;
                                    changeValue = true;
                                }
                            }
                        }
                        break;
                }

                if (changeValue) {
                    cliSetVar(val, tmp);

                    cliPrintf("%s set to ", valueTable[i].name);
                    cliPrintVar(val, 0);
                } else {
                    cliPrint("Invalid value\r\n");
                }

                return;
            }
        }
        cliPrint("Invalid name\r\n");
    } else {
        // no equals, check for matching variables.
        cliGet(cmdline);
    }
}

static void cliGet(char *cmdline)
{
    uint32_t i;
    const clivalue_t *val;
    int matchedCommands = 0;

    for (i = 0; i < ARRAYLEN(valueTable); i++) {
        if (strstr(valueTable[i].name, cmdline)) {
            val = &valueTable[i];
            cliPrintf("%s = ", valueTable[i].name);
            cliPrintVar(val, 0);
            cliPrint("\r\n");

            matchedCommands++;
        }
    }


    if (matchedCommands) {
    	return;
    }

    cliPrint("Invalid name\r\n");
}

static void cliStatus(char *cmdline)
{
    UNUSED(cmdline);

    cliPrintf("System Uptime: %d seconds, Voltage: %d * 0.1V (%dS battery - %s), System load: %d.%02d\r\n",
        millis() / 1000,
        vbat,
        batteryCellCount,
        getBatteryStateString(),
        averageSystemLoadPercent / 100,
        averageSystemLoadPercent % 100
    );

    cliPrintf("CPU Clock=%dMHz", (SystemCoreClock / 1000000));

#ifndef CJMCU
    uint8_t i;
    uint32_t mask;
    uint32_t detectedSensorsMask = sensorsMask();

    for (i = 0; ; i++) {

        if (sensorTypeNames[i] == NULL)
            break;

        mask = (1 << i);
        if ((detectedSensorsMask & mask) && (mask & SENSOR_NAMES_MASK)) {
            const char *sensorHardware;
            uint8_t sensorHardwareIndex = detectedSensors[i];
            sensorHardware = sensorHardwareNames[i][sensorHardwareIndex];

            cliPrintf(", %s=%s", sensorTypeNames[i], sensorHardware);

            if (mask == SENSOR_ACC && acc.revisionCode) {
                cliPrintf(".%c", acc.revisionCode);
            }
        }
    }
#endif
    cliPrint("\r\n");

#ifdef USE_I2C
    uint16_t i2cErrorCounter = i2cGetErrorCounter();
#else
    uint16_t i2cErrorCounter = 0;
#endif

    cliPrintf("Cycle Time: %d, I2C Errors: %d, registry size: %d\r\n", cycleTime, i2cErrorCounter, PG_REGISTRY_SIZE);
}

#ifndef SKIP_TASK_STATISTICS
static void cliTasks(char *cmdline)
{
    UNUSED(cmdline);

    cfTaskId_e taskId;
    cfTaskInfo_t taskInfo;

    cliPrintf("Task list          max/us  avg/us rate/hz maxload avgload     total/ms\r\n");
    for (taskId = 0; taskId < TASK_COUNT; taskId++) {
        getTaskInfo(taskId, &taskInfo);
        if (taskInfo.isEnabled) {
            const int taskFrequency = (int)(1000000.0f / ((float)taskInfo.latestDeltaTime));
            const int maxLoad = (taskInfo.maxExecutionTime * taskFrequency + 5000) / 1000;
            const int averageLoad = (taskInfo.averageExecutionTime * taskFrequency + 5000) / 1000;
            cliPrintf("%2d - %12s  %6d   %5d   %5d %4d.%1d%% %4d.%1d%%  %8d\r\n",
                    taskId, taskInfo.taskName, taskInfo.maxExecutionTime, taskInfo.averageExecutionTime,
                    taskFrequency, maxLoad/10, maxLoad%10, averageLoad/10, averageLoad%10, taskInfo.totalExecutionTime / 1000);
        }
    }
}
#endif

static void cliVersion(char *cmdline)
{
    UNUSED(cmdline);

    cliPrintf("# Cleanflight/%s %s %s / %s (%s)",
        targetName,
        FC_VERSION_STRING,
        buildDate,
        buildTime,
        shortGitRevision
    );
}

void cliProcess(void)
{
    if (!cliWriter) {
        return;
    }

    // Be a little bit tricky.  Flush the last inputs buffer, if any.
    bufWriterFlush(cliWriter);
    
    while (serialRxBytesWaiting(cliPort)) {
        uint8_t c = serialRead(cliPort);
        if (c == '\t' || c == '?') {
            // do tab completion
            const clicmd_t *cmd, *pstart = NULL, *pend = NULL;
            uint32_t i = bufferIndex;
            for (cmd = cmdTable; cmd < cmdTable + CMD_COUNT; cmd++) {
                if (bufferIndex && (strncasecmp(cliBuffer, cmd->name, bufferIndex) != 0))
                    continue;
                if (!pstart)
                    pstart = cmd;
                pend = cmd;
            }
            if (pstart) {    /* Buffer matches one or more commands */
                for (; ; bufferIndex++) {
                    if (pstart->name[bufferIndex] != pend->name[bufferIndex])
                        break;
                    if (!pstart->name[bufferIndex] && bufferIndex < sizeof(cliBuffer) - 2) {
                        /* Unambiguous -- append a space */
                        cliBuffer[bufferIndex++] = ' ';
                        cliBuffer[bufferIndex] = '\0';
                        break;
                    }
                    cliBuffer[bufferIndex] = pstart->name[bufferIndex];
                }
            }
            if (!bufferIndex || pstart != pend) {
                /* Print list of ambiguous matches */
                cliPrint("\r\033[K");
                for (cmd = pstart; cmd <= pend; cmd++) {
                    cliPrint(cmd->name);
                    cliWrite('\t');
                }
                cliPrompt();
                i = 0;    /* Redraw prompt */
            }
            for (; i < bufferIndex; i++)
                cliWrite(cliBuffer[i]);
        } else if (!bufferIndex && c == 4) {   // CTRL-D
            cliExit(cliBuffer);
            return;
        } else if (c == 12) {                  // NewPage / CTRL-L
            // clear screen
            cliPrint("\033[2J\033[1;1H");
            cliPrompt();
        } else if (bufferIndex && (c == '\n' || c == '\r')) {
            // enter pressed
            cliPrint("\r\n");

            // Strip comment starting with # from line
            char *p = cliBuffer;
            p = strchr(p, '#');
            if (NULL != p) {
                bufferIndex = (uint32_t)(p - cliBuffer);
            }

            // Strip trailing whitespace
            while (bufferIndex > 0 && cliBuffer[bufferIndex - 1] == ' ') {
                bufferIndex--;
            }

            // Process non-empty lines
            if (bufferIndex > 0) {
                cliBuffer[bufferIndex] = 0; // null terminate

                const clicmd_t *cmd;
                for (cmd = cmdTable; cmd < cmdTable + CMD_COUNT; cmd++) {
                    if(!strncasecmp(cliBuffer, cmd->name, strlen(cmd->name))   // command names match
                       && !isalnum((unsigned)cliBuffer[strlen(cmd->name)]))    // next characted in bufffer is not alphanumeric (command is correctly terminated)
                        break;
                }
                if(cmd < cmdTable + CMD_COUNT)
                    cmd->func(cliBuffer + strlen(cmd->name) + 1);
                else
                    cliPrint("Unknown command, try 'help'");
                bufferIndex = 0;
            }

            memset(cliBuffer, 0, sizeof(cliBuffer));

            // 'exit' will reset this flag, so we don't need to print prompt again
            if (!cliMode)
                return;

            cliPrompt();
        } else if (c == 127) {
            // backspace
            if (bufferIndex) {
                cliBuffer[--bufferIndex] = 0;
                cliPrint("\010 \010");
            }
        } else if (bufferIndex < sizeof(cliBuffer) && c >= 32 && c <= 126) {
            if (!bufferIndex && c == ' ')
                continue; // Ignore leading spaces
            cliBuffer[bufferIndex++] = c;
            cliWrite(c);
        }
    }
}

void cliInit()
{
}
#endif<|MERGE_RESOLUTION|>--- conflicted
+++ resolved
@@ -2223,18 +2223,13 @@
 {
     const pgRegistry_t* rec = pgFind(var->pgn);
 
-<<<<<<< HEAD
-    if ((var->type & VALUE_SECTION_MASK) == CONTROL_RATE_VALUE) {
-        ptr = rec->address + (sizeof(controlRateConfig_t) * getCurrentControlRateProfile()) + var->offset;
-=======
     switch (var->type & VALUE_SECTION_MASK) {
+        case MIGRATED_MASTER_VALUE:
+            return rec->address + var->offset;
         case CONTROL_RATE_VALUE:
-            return rec->base + (sizeof(controlRateConfig_t) * getCurrentControlRateProfile()) + var->offset;
+            return rec->address + (sizeof(controlRateConfig_t) * getCurrentControlRateProfile()) + var->offset;
         case PROFILE_VALUE:
             return *rec->ptr + var->offset;
-        case MIGRATED_MASTER_VALUE:
-            return rec->base + var->offset;
->>>>>>> 2e9df7d9
     }
     return NULL;
 }
@@ -2244,16 +2239,9 @@
     int32_t value = 0;
     char ftoaBuffer[FTOA_BUFFER_SIZE];
 
-<<<<<<< HEAD
-    if ((var->type & VALUE_SECTION_MASK) == MIGRATED_MASTER_VALUE) {
-        ptr = rec->address + var->offset;
-    }
-=======
     void *ptr = cliVarPtr(var);
->>>>>>> 2e9df7d9
-
-    if(!ptr) {
-        cliPrintf("*invalid var type*");
+
+    if (!ptr) {
         return;
     }
 
@@ -2302,29 +2290,11 @@
 
 static void cliSetVar(const clivalue_t *var, const int_float_value_t value)
 {
-<<<<<<< HEAD
-    void *ptr;
-
-
-    const pgRegistry_t* rec = pgFind(var->pgn);
-
-    if ((var->type & VALUE_SECTION_MASK) == CONTROL_RATE_VALUE) {
-        ptr = rec->address + (sizeof(controlRateConfig_t) * getCurrentControlRateProfile()) + var->offset;
-    }
-
-    if ((var->type & VALUE_SECTION_MASK) == PROFILE_VALUE) {
-        ptr = *rec->ptr + var->offset;
-    }
-
-    if ((var->type & VALUE_SECTION_MASK) == MIGRATED_MASTER_VALUE) {
-        ptr = rec->address + var->offset;
-    }
-=======
     void *ptr = cliVarPtr(var);
->>>>>>> 2e9df7d9
-
-    if(!ptr)
+
+    if (!ptr) {
         return;
+    }
 
     switch (var->type & VALUE_TYPE_MASK) {
         case VAR_UINT8:
