/*
 * This file is part of Cleanflight.
 *
 * Cleanflight is free software: you can redistribute it and/or modify
 * it under the terms of the GNU General Public License as published by
 * the Free Software Foundation, either version 3 of the License, or
 * (at your option) any later version.
 *
 * Cleanflight is distributed in the hope that it will be useful,
 * but WITHOUT ANY WARRANTY; without even the implied warranty of
 * MERCHANTABILITY or FITNESS FOR A PARTICULAR PURPOSE.  See the
 * GNU General Public License for more details.
 *
 * You should have received a copy of the GNU General Public License
 * along with Cleanflight.  If not, see <http://www.gnu.org/licenses/>.
 */

#include <stdbool.h>
#include <stdint.h>

#include <platform.h>

#include "build_config.h"

#include "barometer.h"

#include "gpio.h"
#include "system.h"
#include "bus_i2c.h"
#include "nvic.h"

#include "barometer_bmp085.h"

#ifdef BARO

#if defined(BARO_EOC_GPIO)
static bool isConversionComplete = false;
static bool isEOCConnected = true;

// EXTI14 for BMP085 End of Conversion Interrupt
void BMP085_EOC_EXTI_Handler(void) {
    if (EXTI_GetITStatus(EXTI_Line14) == SET) {
        EXTI_ClearITPendingBit(EXTI_Line14);
        isConversionComplete = true;
    }
}

#endif

typedef struct {
    int16_t ac1;
    int16_t ac2;
    int16_t ac3;
    uint16_t ac4;
    uint16_t ac5;
    uint16_t ac6;
    int16_t b1;
    int16_t b2;
    int16_t mb;
    int16_t mc;
    int16_t md;
} bmp085_smd500_calibration_param_t;

typedef struct {
    bmp085_smd500_calibration_param_t cal_param;
    uint8_t mode;
    uint8_t chip_id, ml_version, al_version;
    uint8_t dev_addr;
    int32_t param_b5;
    int16_t oversampling_setting;
} bmp085_t;

#define BMP085_I2C_ADDR         0x77
#define BMP085_CHIP_ID          0x55
#define BOSCH_PRESSURE_BMP085   85
#define BMP085_CHIP_ID_REG      0xD0
#define BMP085_VERSION_REG      0xD1
#define E_SENSOR_NOT_DETECTED   (char) 0
#define BMP085_PROM_START__ADDR 0xaa
#define BMP085_PROM_DATA__LEN   22
#define BMP085_T_MEASURE        0x2E                // temperature measurent
#define BMP085_P_MEASURE        0x34                // pressure measurement
#define BMP085_CTRL_MEAS_REG    0xF4
#define BMP085_ADC_OUT_MSB_REG  0xF6
#define BMP085_ADC_OUT_LSB_REG  0xF7
#define BMP085_CHIP_ID__POS     0
#define BMP085_CHIP_ID__MSK     0xFF
#define BMP085_CHIP_ID__LEN     8
#define BMP085_CHIP_ID__REG     BMP085_CHIP_ID_REG

#define BMP085_ML_VERSION__POS      0
#define BMP085_ML_VERSION__LEN      4
#define BMP085_ML_VERSION__MSK      0x0F
#define BMP085_ML_VERSION__REG      BMP085_VERSION_REG

#define BMP085_AL_VERSION__POS      4
#define BMP085_AL_VERSION__LEN      4
#define BMP085_AL_VERSION__MSK      0xF0
#define BMP085_AL_VERSION__REG      BMP085_VERSION_REG

#define BMP085_GET_BITSLICE(regvar, bitname) (regvar & bitname##__MSK) >> bitname##__POS
#define BMP085_SET_BITSLICE(regvar, bitname, val) (regvar & ~bitname##__MSK) | ((val<<bitname##__POS)&bitname##__MSK)

#define SMD500_PARAM_MG      3038        //calibration parameter
#define SMD500_PARAM_MH     -7357        //calibration parameter
#define SMD500_PARAM_MI      3791        //calibration parameter

<<<<<<< HEAD
STATIC_UNIT_TESTED bmp085_t bmp085;
=======
#define UT_DELAY    6000        // 1.5ms margin according to the spec (4.5ms T conversion time)
#define UP_DELAY    27000       // 6000+21000=27000 1.5ms margin according to the spec (25.5ms P conversion time with OSS=3)

static bmp085_t bmp085;
>>>>>>> 75293f42
static bool bmp085InitDone = false;
STATIC_UNIT_TESTED uint16_t bmp085_ut;  // static result of temperature measurement
STATIC_UNIT_TESTED uint32_t bmp085_up;  // static result of pressure measurement

static void bmp085_get_cal_param(void);
static void bmp085_start_ut(void);
static void bmp085_get_ut(void);
static void bmp085_start_up(void);
static void bmp085_get_up(void);
static int32_t bmp085_get_temperature(uint32_t ut);
static int32_t bmp085_get_pressure(uint32_t up);
STATIC_UNIT_TESTED void bmp085_calculate(int32_t *pressure, int32_t *temperature);

#ifdef BARO_XCLR_PIN
#define BMP085_OFF                  digitalLo(BARO_XCLR_GPIO, BARO_XCLR_PIN);
#define BMP085_ON                   digitalHi(BARO_XCLR_GPIO, BARO_XCLR_PIN);
#else
#define BMP085_OFF
#define BMP085_ON
#endif

void bmp085InitXCLRGpio(const bmp085Config_t *config) {
    gpio_config_t gpio;

    RCC_APB2PeriphClockCmd(config->gpioAPB2Peripherals, ENABLE);

    gpio.pin = config->xclrGpioPin;
    gpio.speed = Speed_2MHz;
    gpio.mode = Mode_Out_PP;
    gpioInit(config->xclrGpioPort, &gpio);
}

void bmp085Disable(const bmp085Config_t *config)
{
    bmp085InitXCLRGpio(config);
    BMP085_OFF;
}

bool bmp085Detect(const bmp085Config_t *config, baro_t *baro)
{
    uint8_t data;
    bool ack;

    if (bmp085InitDone)
        return true;

#if defined(BARO_XCLR_GPIO) && defined(BARO_EOC_GPIO)
    if (config) {
        EXTI_InitTypeDef EXTI_InitStructure;
        NVIC_InitTypeDef NVIC_InitStructure;
        gpio_config_t gpio;

        bmp085InitXCLRGpio(config);

        gpio.pin = config->eocGpioPin;
        gpio.mode = Mode_IPD;
        gpioInit(config->eocGpioPort, &gpio);
        BMP085_ON;

        registerExti15_10_CallbackHandler(BMP085_EOC_EXTI_Handler);

        // EXTI interrupt for barometer EOC
        gpioExtiLineConfig(GPIO_PortSourceGPIOC, GPIO_PinSource14);
        EXTI_InitStructure.EXTI_Line = EXTI_Line14;
        EXTI_InitStructure.EXTI_Mode = EXTI_Mode_Interrupt;
        EXTI_InitStructure.EXTI_Trigger = EXTI_Trigger_Rising;
        EXTI_InitStructure.EXTI_LineCmd = ENABLE;
        EXTI_Init(&EXTI_InitStructure);

        // Enable and set EXTI10-15 Interrupt to the lowest priority
        NVIC_InitStructure.NVIC_IRQChannel = EXTI15_10_IRQn;
        NVIC_InitStructure.NVIC_IRQChannelPreemptionPriority = NVIC_PRIORITY_BASE(NVIC_PRIO_BARO_EXT);
        NVIC_InitStructure.NVIC_IRQChannelSubPriority = NVIC_PRIORITY_SUB(NVIC_PRIO_BARO_EXT);
        NVIC_InitStructure.NVIC_IRQChannelCmd = ENABLE;
        NVIC_Init(&NVIC_InitStructure);
    }
#else
    UNUSED(config);
#endif

    delay(20); // datasheet says 10ms, we'll be careful and do 20.

    ack = i2cRead(BMP085_I2C_ADDR, BMP085_CHIP_ID__REG, 1, &data); /* read Chip Id */ 
    if (ack) {
        bmp085.chip_id = BMP085_GET_BITSLICE(data, BMP085_CHIP_ID);
        bmp085.oversampling_setting = 3;

        if (bmp085.chip_id == BMP085_CHIP_ID) { /* get bitslice */
            i2cRead(BMP085_I2C_ADDR, BMP085_VERSION_REG, 1, &data); /* read Version reg */
            bmp085.ml_version = BMP085_GET_BITSLICE(data, BMP085_ML_VERSION); /* get ML Version */
            bmp085.al_version = BMP085_GET_BITSLICE(data, BMP085_AL_VERSION); /* get AL Version */
            bmp085_get_cal_param(); /* readout bmp085 calibparam structure */
            baro->ut_delay = UT_DELAY;
            baro->up_delay = UP_DELAY;
            baro->start_ut = bmp085_start_ut;
            baro->get_ut = bmp085_get_ut;
            baro->start_up = bmp085_start_up;
            baro->get_up = bmp085_get_up;
            baro->calculate = bmp085_calculate;
#if defined(BARO_EOC_GPIO)
            isEOCConnected = bmp085TestEOCConnected(config);
#endif
            bmp085InitDone = true;
            return true;
        }
    }

#if defined(BARO_EOC_GPIO)
    EXTI_InitTypeDef EXTI_InitStructure;
    EXTI_StructInit(&EXTI_InitStructure);
    EXTI_InitStructure.EXTI_Line = EXTI_Line14;
    EXTI_InitStructure.EXTI_LineCmd = DISABLE;
    EXTI_Init(&EXTI_InitStructure);

    unregisterExti15_10_CallbackHandler(BMP085_EOC_EXTI_Handler);
#endif

    BMP085_OFF;

    return false;
}

static int32_t bmp085_get_temperature(uint32_t ut)
{
    int32_t temperature;
    int32_t x1, x2;

    x1 = (((int32_t) ut - (int32_t) bmp085.cal_param.ac6) * (int32_t) bmp085.cal_param.ac5) >> 15;
    x2 = ((int32_t) bmp085.cal_param.mc << 11) / (x1 + bmp085.cal_param.md);
    bmp085.param_b5 = x1 + x2;
    temperature = ((bmp085.param_b5 * 10 + 8) >> 4);  // temperature in 0.01 C (make same as MS5611)

    return temperature;
}

static int32_t bmp085_get_pressure(uint32_t up)
{
    int32_t pressure, x1, x2, x3, b3, b6;
    uint32_t b4, b7;

    b6 = bmp085.param_b5 - 4000;
    // *****calculate B3************
    x1 = (b6 * b6) >> 12;
    x1 *= bmp085.cal_param.b2;
    x1 >>= 11;

    x2 = (bmp085.cal_param.ac2 * b6);
    x2 >>= 11;

    x3 = x1 + x2;

    b3 = (((((int32_t) bmp085.cal_param.ac1) * 4 + x3) << bmp085.oversampling_setting) + 2) >> 2;

    // *****calculate B4************
    x1 = (bmp085.cal_param.ac3 * b6) >> 13;
    x2 = (bmp085.cal_param.b1 * ((b6 * b6) >> 12)) >> 16;
    x3 = ((x1 + x2) + 2) >> 2;
    b4 = (bmp085.cal_param.ac4 * (uint32_t)(x3 + 32768)) >> 15;

    b7 = ((uint32_t)(up - b3) * (50000 >> bmp085.oversampling_setting));
    if (b7 < 0x80000000) {
        pressure = (b7 << 1) / b4;
    } else {
        pressure = (b7 / b4) << 1;
    }

    x1 = pressure >> 8;
    x1 *= x1;
    x1 = (x1 * SMD500_PARAM_MG) >> 16;
    x2 = (pressure * SMD500_PARAM_MH) >> 16;
    pressure += (x1 + x2 + SMD500_PARAM_MI) >> 4;   // pressure in Pa

    return pressure;
}

static void bmp085_start_ut(void)
{
#if defined(BARO_EOC_GPIO)
    isConversionComplete = false;
#endif
    i2cWrite(BMP085_I2C_ADDR, BMP085_CTRL_MEAS_REG, BMP085_T_MEASURE);
}

static void bmp085_get_ut(void)
{
    uint8_t data[2];

#if defined(BARO_EOC_GPIO)
    // return old baro value if conversion time exceeds datasheet max when EOC is connected
    if ((isEOCConnected) && (!isConversionComplete)) {
        return;
    }
#endif

    i2cRead(BMP085_I2C_ADDR, BMP085_ADC_OUT_MSB_REG, 2, data);
    bmp085_ut = (data[0] << 8) | data[1];
}

static void bmp085_start_up(void)
{
    uint8_t ctrl_reg_data;

    ctrl_reg_data = BMP085_P_MEASURE + (bmp085.oversampling_setting << 6);

#if defined(BARO_EOC_GPIO)
    isConversionComplete = false;
#endif

    i2cWrite(BMP085_I2C_ADDR, BMP085_CTRL_MEAS_REG, ctrl_reg_data);
}

/** read out up for pressure conversion
 depending on the oversampling ratio setting up can be 16 to 19 bit
 \return up parameter that represents the uncompensated pressure value
 */
static void bmp085_get_up(void)
{
    uint8_t data[3];

#if defined(BARO_EOC_GPIO)
    // return old baro value if conversion time exceeds datasheet max when EOC is connected
    if ((isEOCConnected) && (!isConversionComplete)) {
        return;
    }
#endif

    i2cRead(BMP085_I2C_ADDR, BMP085_ADC_OUT_MSB_REG, 3, data);
    bmp085_up = (((uint32_t) data[0] << 16) | ((uint32_t) data[1] << 8) | (uint32_t) data[2])
            >> (8 - bmp085.oversampling_setting);
}

STATIC_UNIT_TESTED void bmp085_calculate(int32_t *pressure, int32_t *temperature)
{
    int32_t temp, press;

    temp = bmp085_get_temperature(bmp085_ut);
    press = bmp085_get_pressure(bmp085_up);
    if (pressure)
        *pressure = press;
    if (temperature)
        *temperature = temp;
}

static void bmp085_get_cal_param(void)
{
    uint8_t data[22];
    i2cRead(BMP085_I2C_ADDR, BMP085_PROM_START__ADDR, BMP085_PROM_DATA__LEN, data);

    /*parameters AC1-AC6*/
    bmp085.cal_param.ac1 = (data[0] << 8) | data[1];
    bmp085.cal_param.ac2 = (data[2] << 8) | data[3];
    bmp085.cal_param.ac3 = (data[4] << 8) | data[5];
    bmp085.cal_param.ac4 = (data[6] << 8) | data[7];
    bmp085.cal_param.ac5 = (data[8] << 8) | data[9];
    bmp085.cal_param.ac6 = (data[10] << 8) | data[11];

    /*parameters B1,B2*/
    bmp085.cal_param.b1 = (data[12] << 8) | data[13];
    bmp085.cal_param.b2 = (data[14] << 8) | data[15];

    /*parameters MB,MC,MD*/
    bmp085.cal_param.mb = (data[16] << 8) | data[17];
    bmp085.cal_param.mc = (data[18] << 8) | data[19];
    bmp085.cal_param.md = (data[20] << 8) | data[21];
}

#if defined(BARO_EOC_GPIO)
bool bmp085TestEOCConnected(const bmp085Config_t *config)
{
    if (!bmp085InitDone) {
        bmp085_start_ut();
        delayMicroseconds(UT_DELAY * 2); // wait twice as long as normal, just to be sure

        // conversion should have finished now so check if EOC is high
        uint8_t status = GPIO_ReadInputDataBit(config->eocGpioPort, config->eocGpioPin);
        if (status) {
            return true;
        }
    } 
    return false; // assume EOC is not connected
}
#endif

#endif /* BARO */<|MERGE_RESOLUTION|>--- conflicted
+++ resolved
@@ -105,14 +105,12 @@
 #define SMD500_PARAM_MH     -7357        //calibration parameter
 #define SMD500_PARAM_MI      3791        //calibration parameter
 
-<<<<<<< HEAD
 STATIC_UNIT_TESTED bmp085_t bmp085;
-=======
+
 #define UT_DELAY    6000        // 1.5ms margin according to the spec (4.5ms T conversion time)
 #define UP_DELAY    27000       // 6000+21000=27000 1.5ms margin according to the spec (25.5ms P conversion time with OSS=3)
 
 static bmp085_t bmp085;
->>>>>>> 75293f42
 static bool bmp085InitDone = false;
 STATIC_UNIT_TESTED uint16_t bmp085_ut;  // static result of temperature measurement
 STATIC_UNIT_TESTED uint32_t bmp085_up;  // static result of pressure measurement
