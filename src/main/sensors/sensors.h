/*
 * This file is part of Cleanflight.
 *
 * Cleanflight is free software: you can redistribute it and/or modify
 * it under the terms of the GNU General Public License as published by
 * the Free Software Foundation, either version 3 of the License, or
 * (at your option) any later version.
 *
 * Cleanflight is distributed in the hope that it will be useful,
 * but WITHOUT ANY WARRANTY; without even the implied warranty of
 * MERCHANTABILITY or FITNESS FOR A PARTICULAR PURPOSE.  See the
 * GNU General Public License for more details.
 *
 * You should have received a copy of the GNU General Public License
 * along with Cleanflight.  If not, see <http://www.gnu.org/licenses/>.
 */

#pragma once

typedef enum {
    SENSOR_INDEX_GYRO = 0,
    SENSOR_INDEX_ACC,
    SENSOR_INDEX_BARO,
    SENSOR_INDEX_MAG,
    SENSOR_INDEX_RANGEFINDER,
    SENSOR_INDEX_COUNT
} sensorIndex_e;

extern uint8_t requestedSensors[SENSOR_INDEX_COUNT];
extern uint8_t detectedSensors[SENSOR_INDEX_COUNT];

typedef struct int16_flightDynamicsTrims_s {
    int16_t roll;
    int16_t pitch;
    int16_t yaw;
} flightDynamicsTrims_def_t;

typedef union flightDynamicsTrims_u {
    int16_t raw[3];
    flightDynamicsTrims_def_t values;
} flightDynamicsTrims_t;

<<<<<<< HEAD
#define CALIBRATING_GYRO_CYCLES             3000011 // gyro calibration time in microseconds
=======
#define CALIBRATING_GYRO_TIME_US            3000000
>>>>>>> 6056ee17
#define CALIBRATING_ACC_CYCLES              400
#define CALIBRATING_BARO_CYCLES             200 // 10 seconds init_delay + 200 * 25 ms = 15 seconds before ground pressure settles

typedef enum {
    SENSOR_GYRO = 1 << 0, // always present
    SENSOR_ACC = 1 << 1,
    SENSOR_BARO = 1 << 2,
    SENSOR_MAG = 1 << 3,
    SENSOR_SONAR = 1 << 4,
    SENSOR_RANGEFINDER = 1 << 4,
    SENSOR_GPS = 1 << 5,
    SENSOR_GPSMAG = 1 << 6
} sensors_e;<|MERGE_RESOLUTION|>--- conflicted
+++ resolved
@@ -40,11 +40,7 @@
     flightDynamicsTrims_def_t values;
 } flightDynamicsTrims_t;
 
-<<<<<<< HEAD
-#define CALIBRATING_GYRO_CYCLES             3000011 // gyro calibration time in microseconds
-=======
 #define CALIBRATING_GYRO_TIME_US            3000000
->>>>>>> 6056ee17
 #define CALIBRATING_ACC_CYCLES              400
 #define CALIBRATING_BARO_CYCLES             200 // 10 seconds init_delay + 200 * 25 ms = 15 seconds before ground pressure settles
 
