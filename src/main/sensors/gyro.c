--- conflicted
+++ resolved
@@ -1103,11 +1103,6 @@
     }
 #endif
 
-<<<<<<< HEAD
-=======
-#ifndef USE_GYRO_IMUF9001
-
->>>>>>> fd2da908
     if (gyroDebugMode == DEBUG_NONE) {
         filterGyro(gyroSensor);
     } else {
