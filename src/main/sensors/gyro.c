/*
 * This file is part of Cleanflight.
 *
 * Cleanflight is free software: you can redistribute it and/or modify
 * it under the terms of the GNU General Public License as published by
 * the Free Software Foundation, either version 3 of the License, or
 * (at your option) any later version.
 *
 * Cleanflight is distributed in the hope that it will be useful,
 * but WITHOUT ANY WARRANTY; without even the implied warranty of
 * MERCHANTABILITY or FITNESS FOR A PARTICULAR PURPOSE.  See the
 * GNU General Public License for more details.
 *
 * You should have received a copy of the GNU General Public License
 * along with Cleanflight.  If not, see <http://www.gnu.org/licenses/>.
 */

#include <stdbool.h>
#include <stdint.h>
#include <string.h>
#include <math.h>
#include <stdlib.h>

#include "platform.h"

#include "build/debug.h"

#include "common/axis.h"
#include "common/maths.h"
#include "common/filter.h"

#include "config/feature.h"

#include "pg/pg.h"
#include "pg/pg_ids.h"

#include "drivers/accgyro/accgyro.h"
#include "drivers/accgyro/accgyro_adxl345.h"
#include "drivers/accgyro/accgyro_bma280.h"
#include "drivers/accgyro/accgyro_fake.h"
#include "drivers/accgyro/accgyro_l3g4200d.h"
#include "drivers/accgyro/accgyro_l3gd20.h"
#include "drivers/accgyro/accgyro_lsm303dlhc.h"
#include "drivers/accgyro/accgyro_mma845x.h"
#include "drivers/accgyro/accgyro_mpu.h"
#include "drivers/accgyro/accgyro_mpu3050.h"
#include "drivers/accgyro/accgyro_mpu6050.h"
#include "drivers/accgyro/accgyro_mpu6500.h"
#include "drivers/accgyro/accgyro_spi_bmi160.h"
#include "drivers/accgyro/accgyro_spi_icm20649.h"
#include "drivers/accgyro/accgyro_spi_icm20689.h"
#include "drivers/accgyro/accgyro_spi_mpu6000.h"
#include "drivers/accgyro/accgyro_spi_mpu6500.h"
#include "drivers/accgyro/accgyro_spi_mpu9250.h"
#include "drivers/accgyro/gyro_sync.h"
#include "drivers/bus_spi.h"
#include "drivers/io.h"

#include "fc/config.h"
#include "fc/runtime_config.h"

#include "io/beeper.h"
#include "io/statusindicator.h"

#include "scheduler/scheduler.h"

#include "sensors/boardalignment.h"
#include "sensors/gyro.h"
#include "sensors/gyroanalyse.h"
#include "sensors/sensors.h"

#ifdef USE_HARDWARE_REVISION_DETECTION
#include "hardware_revision.h"
#endif

#if ((FLASH_SIZE > 128) && (defined(USE_GYRO_SPI_ICM20601) || defined(USE_GYRO_SPI_ICM20689) || defined(USE_GYRO_SPI_MPU6500)))
#define USE_GYRO_SLEW_LIMITER
#endif

FAST_RAM gyro_t gyro;
static FAST_RAM uint8_t gyroDebugMode;

static uint8_t gyroToUse = 0;

#ifdef USE_GYRO_OVERFLOW_CHECK
static FAST_RAM uint8_t overflowAxisMask;
#endif
static FAST_RAM float accumulatedMeasurements[XYZ_AXIS_COUNT];
static FAST_RAM float gyroPrevious[XYZ_AXIS_COUNT];
static FAST_RAM timeUs_t accumulatedMeasurementTimeUs;
static FAST_RAM timeUs_t accumulationLastTimeSampledUs;

typedef struct gyroCalibration_s {
    int32_t sum[XYZ_AXIS_COUNT];
    stdev_t var[XYZ_AXIS_COUNT];
    uint16_t calibratingG;
} gyroCalibration_t;

bool firstArmingCalibrationWasStarted = false;

typedef union gyroSoftFilter_u {
    biquadFilter_t gyroFilterLpfState[XYZ_AXIS_COUNT];
    pt1Filter_t gyroFilterPt1State[XYZ_AXIS_COUNT];
#if defined(USE_FIR_FILTER_DENOISE)
    firFilterDenoise_t gyroDenoiseState[XYZ_AXIS_COUNT];
#endif
} gyroSoftLpfFilter_t;

typedef struct gyroSensor_s {
    gyroDev_t gyroDev;
    gyroCalibration_t calibration;
    // gyro soft filter
    filterApplyFnPtr softLpfFilterApplyFn;
    gyroSoftLpfFilter_t softLpfFilter;
    filter_t *softLpfFilterPtr[XYZ_AXIS_COUNT];
    // notch filters
    filterApplyFnPtr notchFilter1ApplyFn;
    biquadFilter_t notchFilter1[XYZ_AXIS_COUNT];
    filterApplyFnPtr notchFilter2ApplyFn;
    biquadFilter_t notchFilter2[XYZ_AXIS_COUNT];
    filterApplyFnPtr notchFilterDynApplyFn;
    biquadFilter_t notchFilterDyn[XYZ_AXIS_COUNT];
    timeUs_t overflowTimeUs;
    bool overflowDetected;
#if defined(USE_GYRO_FAST_KALMAN)
    // gyro kalman filter
    filterApplyFnPtr fastKalmanApplyFn;
    fastKalman_t fastKalman[XYZ_AXIS_COUNT];
#endif
#if defined(USE_GYRO_LPF2)
    // lowpass filter, cascaded biquad sections
    int biquadLpf2Sections;
    biquadFilter_t biquadLpf2[XYZ_AXIS_COUNT][(GYRO_LPF2_ORDER_MAX + 1) / 2];   // each section is of second order
#endif
} gyroSensor_t;

STATIC_UNIT_TESTED FAST_RAM gyroSensor_t gyroSensor1;
#ifdef USE_DUAL_GYRO
STATIC_UNIT_TESTED FAST_RAM gyroSensor_t gyroSensor2;
#endif

#ifdef UNIT_TEST
STATIC_UNIT_TESTED gyroSensor_t * const gyroSensorPtr = &gyroSensor1;
STATIC_UNIT_TESTED gyroDev_t * const gyroDevPtr = &gyroSensor1.gyroDev;
#endif

#if defined(USE_GYRO_FAST_KALMAN)
static void gyroInitFilterKalman(gyroSensor_t *gyroSensor, uint16_t gyro_filter_q, uint16_t gyro_filter_r, uint16_t gyro_filter_p);
#endif
#if defined (USE_GYRO_LPF2)
static void gyroInitFilterLpf2(gyroSensor_t *gyroSensor, int order, int lpfHz);
#endif
static void gyroInitSensorFilters(gyroSensor_t *gyroSensor);

#define DEBUG_GYRO_CALIBRATION 3

#ifdef STM32F10X
#define GYRO_SYNC_DENOM_DEFAULT 8
#elif defined(USE_GYRO_SPI_MPU6000) || defined(USE_GYRO_SPI_MPU6500) || defined(USE_GYRO_SPI_ICM20601) || defined(USE_GYRO_SPI_ICM20649) \
   || defined(USE_GYRO_SPI_ICM20689)
#define GYRO_SYNC_DENOM_DEFAULT 1
#else
#define GYRO_SYNC_DENOM_DEFAULT 4
#endif

#define GYRO_OVERFLOW_TRIGGER_THRESHOLD 31980  // 97.5% full scale (1950dps for 2000dps gyro)
#define GYRO_OVERFLOW_RESET_THRESHOLD 30340    // 92.5% full scale (1850dps for 2000dps gyro)

PG_REGISTER_WITH_RESET_TEMPLATE(gyroConfig_t, gyroConfig, PG_GYRO_CONFIG, 1);

#ifndef GYRO_CONFIG_USE_GYRO_DEFAULT
#ifdef USE_DUAL_GYRO
#define GYRO_CONFIG_USE_GYRO_DEFAULT GYRO_CONFIG_USE_GYRO_BOTH
#else
#define GYRO_CONFIG_USE_GYRO_DEFAULT GYRO_CONFIG_USE_GYRO_1
#endif
#endif

PG_RESET_TEMPLATE(gyroConfig_t, gyroConfig,
    .gyro_align = ALIGN_DEFAULT,
    .gyroMovementCalibrationThreshold = 48,
    .gyro_sync_denom = GYRO_SYNC_DENOM_DEFAULT,
    .gyro_lpf = GYRO_LPF_256HZ,
    .gyro_soft_lpf_type = FILTER_PT1,
    .gyro_soft_lpf_hz = 90,
    .gyro_high_fsr = false,
    .gyro_use_32khz = false,
    .gyro_to_use = GYRO_CONFIG_USE_GYRO_DEFAULT,
    .gyro_soft_notch_hz_1 = 400,
    .gyro_soft_notch_cutoff_1 = 300,
    .gyro_soft_notch_hz_2 = 200,
    .gyro_soft_notch_cutoff_2 = 100,
    .checkOverflow = GYRO_OVERFLOW_CHECK_ALL_AXES,
    .gyro_soft_lpf2_hz = 0,
    .gyro_filter_q = 0,
    .gyro_filter_r = 0,
    .gyro_filter_p = 0,
    .gyro_offset_roll = 0,
    .gyro_offset_pitch = 0,
    .gyro_offset_yaw = 0,
    .gyro_soft_lpf2_order = 1,
);


const busDevice_t *gyroSensorBus(void)
{
#ifdef USE_DUAL_GYRO
    if (gyroToUse == GYRO_CONFIG_USE_GYRO_2) {
        return &gyroSensor2.gyroDev.bus;
    } else {
        return &gyroSensor1.gyroDev.bus;
    }
#else
    return &gyroSensor1.gyroDev.bus;
#endif
}

const mpuConfiguration_t *gyroMpuConfiguration(void)
{
#ifdef USE_DUAL_GYRO
    if (gyroToUse == GYRO_CONFIG_USE_GYRO_2) {
        return &gyroSensor2.gyroDev.mpuConfiguration;
    } else {
        return &gyroSensor1.gyroDev.mpuConfiguration;
    }
#else
    return &gyroSensor1.gyroDev.mpuConfiguration;
#endif
}

const mpuDetectionResult_t *gyroMpuDetectionResult(void)
{
#ifdef USE_DUAL_GYRO
    if (gyroToUse == GYRO_CONFIG_USE_GYRO_2) {
        return &gyroSensor2.gyroDev.mpuDetectionResult;
    } else {
        return &gyroSensor1.gyroDev.mpuDetectionResult;
    }
#else
    return &gyroSensor1.gyroDev.mpuDetectionResult;
#endif
}

STATIC_UNIT_TESTED gyroSensor_e gyroDetect(gyroDev_t *dev)
{
    gyroSensor_e gyroHardware = GYRO_DEFAULT;

    switch (gyroHardware) {
    case GYRO_DEFAULT:
        FALLTHROUGH;

#ifdef USE_GYRO_MPU6050
    case GYRO_MPU6050:
        if (mpu6050GyroDetect(dev)) {
            gyroHardware = GYRO_MPU6050;
#ifdef GYRO_MPU6050_ALIGN
            dev->gyroAlign = GYRO_MPU6050_ALIGN;
#endif
            break;
        }
        FALLTHROUGH;
#endif

#ifdef USE_GYRO_L3G4200D
    case GYRO_L3G4200D:
        if (l3g4200dDetect(dev)) {
            gyroHardware = GYRO_L3G4200D;
#ifdef GYRO_L3G4200D_ALIGN
            dev->gyroAlign = GYRO_L3G4200D_ALIGN;
#endif
            break;
        }
        FALLTHROUGH;
#endif

#ifdef USE_GYRO_MPU3050
    case GYRO_MPU3050:
        if (mpu3050Detect(dev)) {
            gyroHardware = GYRO_MPU3050;
#ifdef GYRO_MPU3050_ALIGN
            dev->gyroAlign = GYRO_MPU3050_ALIGN;
#endif
            break;
        }
        FALLTHROUGH;
#endif

#ifdef USE_GYRO_L3GD20
    case GYRO_L3GD20:
        if (l3gd20Detect(dev)) {
            gyroHardware = GYRO_L3GD20;
#ifdef GYRO_L3GD20_ALIGN
            dev->gyroAlign = GYRO_L3GD20_ALIGN;
#endif
            break;
        }
        FALLTHROUGH;
#endif

#ifdef USE_GYRO_SPI_MPU6000
    case GYRO_MPU6000:
        if (mpu6000SpiGyroDetect(dev)) {
            gyroHardware = GYRO_MPU6000;
#ifdef GYRO_MPU6000_ALIGN
            dev->gyroAlign = GYRO_MPU6000_ALIGN;
#endif
            break;
        }
        FALLTHROUGH;
#endif

#if defined(USE_GYRO_MPU6500) || defined(USE_GYRO_SPI_MPU6500)
    case GYRO_MPU6500:
    case GYRO_ICM20601:
    case GYRO_ICM20602:
    case GYRO_ICM20608G:
#ifdef USE_GYRO_SPI_MPU6500
        if (mpu6500GyroDetect(dev) || mpu6500SpiGyroDetect(dev)) {
#else
        if (mpu6500GyroDetect(dev)) {
#endif
            switch (dev->mpuDetectionResult.sensor) {
            case MPU_9250_SPI:
                gyroHardware = GYRO_MPU9250;
                break;
            case ICM_20601_SPI:
                gyroHardware = GYRO_ICM20601;
                break;
            case ICM_20602_SPI:
                gyroHardware = GYRO_ICM20602;
                break;
            case ICM_20608_SPI:
                gyroHardware = GYRO_ICM20608G;
                break;
            default:
                gyroHardware = GYRO_MPU6500;
            }
#ifdef GYRO_MPU6500_ALIGN
            dev->gyroAlign = GYRO_MPU6500_ALIGN;
#endif
            break;
        }
        FALLTHROUGH;
#endif

#ifdef USE_GYRO_SPI_MPU9250
    case GYRO_MPU9250:
        if (mpu9250SpiGyroDetect(dev)) {
            gyroHardware = GYRO_MPU9250;
#ifdef GYRO_MPU9250_ALIGN
            dev->gyroAlign = GYRO_MPU9250_ALIGN;
#endif
            break;
        }
        FALLTHROUGH;
#endif

#ifdef USE_GYRO_SPI_ICM20649
    case GYRO_ICM20649:
        if (icm20649SpiGyroDetect(dev)) {
            gyroHardware = GYRO_ICM20649;
#ifdef GYRO_ICM20649_ALIGN
            dev->gyroAlign = GYRO_ICM20649_ALIGN;
#endif
            break;
        }
        FALLTHROUGH;
#endif

#ifdef USE_GYRO_SPI_ICM20689
    case GYRO_ICM20689:
        if (icm20689SpiGyroDetect(dev)) {
            gyroHardware = GYRO_ICM20689;
#ifdef GYRO_ICM20689_ALIGN
            dev->gyroAlign = GYRO_ICM20689_ALIGN;
#endif
            break;
        }
        FALLTHROUGH;
#endif

#ifdef USE_ACCGYRO_BMI160
    case GYRO_BMI160:
        if (bmi160SpiGyroDetect(dev)) {
            gyroHardware = GYRO_BMI160;
#ifdef GYRO_BMI160_ALIGN
            dev->gyroAlign = GYRO_BMI160_ALIGN;
#endif
            break;
        }
        FALLTHROUGH;
#endif

#ifdef USE_FAKE_GYRO
    case GYRO_FAKE:
        if (fakeGyroDetect(dev)) {
            gyroHardware = GYRO_FAKE;
            break;
        }
        FALLTHROUGH;
#endif

    default:
        gyroHardware = GYRO_NONE;
    }

    if (gyroHardware != GYRO_NONE) {
        detectedSensors[SENSOR_INDEX_GYRO] = gyroHardware;
        sensorsSet(SENSOR_GYRO);
    }


    return gyroHardware;
}

static bool gyroInitSensor(gyroSensor_t *gyroSensor)
{
    gyroSensor->gyroDev.gyro_high_fsr = gyroConfig()->gyro_high_fsr;

#if defined(USE_GYRO_MPU6050) || defined(USE_GYRO_MPU3050) || defined(USE_GYRO_MPU6500) || defined(USE_GYRO_SPI_MPU6500) || defined(USE_GYRO_SPI_MPU6000) \
 || defined(USE_ACC_MPU6050) || defined(USE_GYRO_SPI_MPU9250) || defined(USE_GYRO_SPI_ICM20601) || defined(USE_GYRO_SPI_ICM20649) || defined(USE_GYRO_SPI_ICM20689)

    mpuDetect(&gyroSensor->gyroDev);
    mpuResetFn = gyroSensor->gyroDev.mpuConfiguration.resetFn; // must be set after mpuDetect
#endif

    const gyroSensor_e gyroHardware = gyroDetect(&gyroSensor->gyroDev);
    if (gyroHardware == GYRO_NONE) {
        return false;
    }

    switch (gyroHardware) {
    case GYRO_MPU6500:
    case GYRO_MPU9250:
    case GYRO_ICM20601:
    case GYRO_ICM20602:
    case GYRO_ICM20608G:
    case GYRO_ICM20689:
        // do nothing, as gyro supports 32kHz
        break;
    default:
        // gyro does not support 32kHz
        gyroConfigMutable()->gyro_use_32khz = false;
        break;
    }

    // Must set gyro targetLooptime before gyroDev.init and initialisation of filters
    gyro.targetLooptime = gyroSetSampleRate(&gyroSensor->gyroDev, gyroConfig()->gyro_lpf, gyroConfig()->gyro_sync_denom, gyroConfig()->gyro_use_32khz);
    gyroSensor->gyroDev.lpf = gyroConfig()->gyro_lpf;
    gyroSensor->gyroDev.initFn(&gyroSensor->gyroDev);
    if (gyroConfig()->gyro_align != ALIGN_DEFAULT) {
        gyroSensor->gyroDev.gyroAlign = gyroConfig()->gyro_align;
    }

    gyroInitSensorFilters(gyroSensor);

#ifdef USE_GYRO_DATA_ANALYSE
    gyroDataAnalyseInit(gyro.targetLooptime);
#endif
    return true;
}

bool gyroInit(void)
{
#ifdef USE_GYRO_OVERFLOW_CHECK
    if (gyroConfig()->checkOverflow == GYRO_OVERFLOW_CHECK_YAW) {
        overflowAxisMask = GYRO_OVERFLOW_Z;
    } else if (gyroConfig()->checkOverflow == GYRO_OVERFLOW_CHECK_ALL_AXES) {
        overflowAxisMask = GYRO_OVERFLOW_X | GYRO_OVERFLOW_Y | GYRO_OVERFLOW_Z;
    } else {
        overflowAxisMask = 0;
    }
#endif

    switch (debugMode) {
    case DEBUG_FFT:
    case DEBUG_GYRO_NOTCH:
    case DEBUG_GYRO:
    case DEBUG_GYRO_RAW:
        gyroDebugMode = debugMode;
        break;
    default:
        // debugMode is not gyro-related
        gyroDebugMode = DEBUG_NONE;
        break;
    }
    firstArmingCalibrationWasStarted = false;

    bool ret = false;
    memset(&gyro, 0, sizeof(gyro));
    gyroToUse = gyroConfig()->gyro_to_use;

#if defined(USE_DUAL_GYRO) && defined(GYRO_1_CS_PIN)
    if (gyroToUse == GYRO_CONFIG_USE_GYRO_1 || gyroToUse == GYRO_CONFIG_USE_GYRO_BOTH) {
        gyroSensor1.gyroDev.bus.busdev_u.spi.csnPin = IOGetByTag(IO_TAG(GYRO_1_CS_PIN));
        IOInit(gyroSensor1.gyroDev.bus.busdev_u.spi.csnPin, OWNER_MPU_CS, 0);
        IOHi(gyroSensor1.gyroDev.bus.busdev_u.spi.csnPin); // Ensure device is disabled, important when two devices are on the same bus.
        IOConfigGPIO(gyroSensor1.gyroDev.bus.busdev_u.spi.csnPin, SPI_IO_CS_CFG);
    }
#endif

#if defined(USE_DUAL_GYRO) && defined(GYRO_2_CS_PIN)
    if (gyroToUse == GYRO_CONFIG_USE_GYRO_2 || gyroToUse == GYRO_CONFIG_USE_GYRO_BOTH) {
        gyroSensor2.gyroDev.bus.busdev_u.spi.csnPin = IOGetByTag(IO_TAG(GYRO_2_CS_PIN));
        IOInit(gyroSensor2.gyroDev.bus.busdev_u.spi.csnPin, OWNER_MPU_CS, 1);
        IOHi(gyroSensor2.gyroDev.bus.busdev_u.spi.csnPin); // Ensure device is disabled, important when two devices are on the same bus.
        IOConfigGPIO(gyroSensor2.gyroDev.bus.busdev_u.spi.csnPin, SPI_IO_CS_CFG);
    }
#endif

    gyroSensor1.gyroDev.gyroAlign = ALIGN_DEFAULT;

#if defined(GYRO_1_EXTI_PIN)
    gyroSensor1.gyroDev.mpuIntExtiTag =  IO_TAG(GYRO_1_EXTI_PIN);
#elif defined(MPU_INT_EXTI)
    gyroSensor1.gyroDev.mpuIntExtiTag =  IO_TAG(MPU_INT_EXTI);
#elif defined(USE_HARDWARE_REVISION_DETECTION)
    gyroSensor1.gyroDev.mpuIntExtiTag =  selectMPUIntExtiConfigByHardwareRevision();
#else
    gyroSensor1.gyroDev.mpuIntExtiTag =  IO_TAG_NONE;
#endif // GYRO_1_EXTI_PIN
#ifdef USE_DUAL_GYRO
#ifdef GYRO_1_ALIGN
    gyroSensor1.gyroDev.gyroAlign = GYRO_1_ALIGN;
#endif
    gyroSensor1.gyroDev.bus.bustype = BUSTYPE_SPI;
    spiBusSetInstance(&gyroSensor1.gyroDev.bus, GYRO_1_SPI_INSTANCE);
    if (gyroToUse == GYRO_CONFIG_USE_GYRO_1 || gyroToUse == GYRO_CONFIG_USE_GYRO_BOTH) {
        ret = gyroInitSensor(&gyroSensor1);
        if (!ret) {
            return false; // TODO handle failure of first gyro detection better. - Perhaps update the config to use second gyro then indicate a new failure mode and reboot.
        }
    }
#else
    ret = gyroInitSensor(&gyroSensor1);
#endif

#ifdef USE_DUAL_GYRO

    gyroSensor2.gyroDev.gyroAlign = ALIGN_DEFAULT;

#if defined(GYRO_2_EXTI_PIN)
    gyroSensor2.gyroDev.mpuIntExtiTag =  IO_TAG(GYRO_2_EXTI_PIN);
#elif defined(USE_HARDWARE_REVISION_DETECTION)
    gyroSensor2.gyroDev.mpuIntExtiTag =  selectMPUIntExtiConfigByHardwareRevision();
#else
    gyroSensor2.gyroDev.mpuIntExtiTag =  IO_TAG_NONE;
#endif // GYRO_2_EXTI_PIN
#ifdef GYRO_2_ALIGN
    gyroSensor2.gyroDev.gyroAlign = GYRO_2_ALIGN;
#endif
    gyroSensor2.gyroDev.bus.bustype = BUSTYPE_SPI;
    spiBusSetInstance(&gyroSensor2.gyroDev.bus, GYRO_2_SPI_INSTANCE);
    if (gyroToUse == GYRO_CONFIG_USE_GYRO_2 || gyroToUse == GYRO_CONFIG_USE_GYRO_BOTH) {
        ret = gyroInitSensor(&gyroSensor2);
        if (!ret) {
            return false; // TODO handle failure of second gyro detection better. - Perhaps update the config to use first gyro then indicate a new failure mode and reboot.
        }
    }
#endif
    return ret;
}

void gyroInitFilterLpf(gyroSensor_t *gyroSensor, uint8_t lpfHz)
{
    gyroSensor->softLpfFilterApplyFn = nullFilterApply;
    const uint32_t gyroFrequencyNyquist = 1000000 / 2 / gyro.targetLooptime;

    if (lpfHz && lpfHz <= gyroFrequencyNyquist) {  // Initialisation needs to happen once samplingrate is known
        switch (gyroConfig()->gyro_soft_lpf_type) {
        case FILTER_BIQUAD:
            gyroSensor->softLpfFilterApplyFn = (filterApplyFnPtr)biquadFilterApply;
            for (int axis = 0; axis < XYZ_AXIS_COUNT; axis++) {
                gyroSensor->softLpfFilterPtr[axis] = (filter_t *)&gyroSensor->softLpfFilter.gyroFilterLpfState[axis];
                biquadFilterInitLPF(&gyroSensor->softLpfFilter.gyroFilterLpfState[axis], lpfHz, gyro.targetLooptime);
            }
            break;
        case FILTER_PT1:
            gyroSensor->softLpfFilterApplyFn = (filterApplyFnPtr)pt1FilterApply;
            const float gyroDt = (float) gyro.targetLooptime * 0.000001f;
            for (int axis = 0; axis < XYZ_AXIS_COUNT; axis++) {
                gyroSensor->softLpfFilterPtr[axis] = (filter_t *)&gyroSensor->softLpfFilter.gyroFilterPt1State[axis];
                pt1FilterInit(&gyroSensor->softLpfFilter.gyroFilterPt1State[axis], lpfHz, gyroDt);
            }
            break;
        default:
#if defined(USE_FIR_FILTER_DENOISE)
            // this should be case FILTER_FIR:
            gyroSensor->softLpfFilterApplyFn = (filterApplyFnPtr)firFilterDenoiseUpdate;
            for (int axis = 0; axis < XYZ_AXIS_COUNT; axis++) {
                gyroSensor->softLpfFilterPtr[axis] = (filter_t *)&gyroSensor->softLpfFilter.gyroDenoiseState[axis];
                firFilterDenoiseInit(&gyroSensor->softLpfFilter.gyroDenoiseState[axis], lpfHz, gyro.targetLooptime);
            }
#endif
            break;
        }
    }
}

static uint16_t calculateNyquistAdjustedNotchHz(uint16_t notchHz, uint16_t notchCutoffHz)
{
    const uint32_t gyroFrequencyNyquist = 1000000 / 2 / gyro.targetLooptime;
    if (notchHz > gyroFrequencyNyquist) {
        if (notchCutoffHz < gyroFrequencyNyquist) {
            notchHz = gyroFrequencyNyquist;
        } else {
            notchHz = 0;
        }
    }

    return notchHz;
}

#if defined(USE_GYRO_SLEW_LIMITER)
void gyroInitSlewLimiter(gyroSensor_t *gyroSensor) {

    for (int axis = 0; axis < XYZ_AXIS_COUNT; axis++) {
        gyroSensor->gyroDev.gyroADCRawPrevious[axis] = 0;
    }
}
#endif

static void gyroInitFilterNotch1(gyroSensor_t *gyroSensor, uint16_t notchHz, uint16_t notchCutoffHz)
{
    gyroSensor->notchFilter1ApplyFn = nullFilterApply;

    notchHz = calculateNyquistAdjustedNotchHz(notchHz, notchCutoffHz);

    if (notchHz != 0 && notchCutoffHz != 0) {
        gyroSensor->notchFilter1ApplyFn = (filterApplyFnPtr)biquadFilterApply;
        const float notchQ = filterGetNotchQ(notchHz, notchCutoffHz);
        for (int axis = 0; axis < XYZ_AXIS_COUNT; axis++) {
            biquadFilterInit(&gyroSensor->notchFilter1[axis], notchHz, gyro.targetLooptime, notchQ, FILTER_NOTCH);
        }
    }
}

static void gyroInitFilterNotch2(gyroSensor_t *gyroSensor, uint16_t notchHz, uint16_t notchCutoffHz)
{
    gyroSensor->notchFilter2ApplyFn = nullFilterApply;

    notchHz = calculateNyquistAdjustedNotchHz(notchHz, notchCutoffHz);

    if (notchHz != 0 && notchCutoffHz != 0) {
        gyroSensor->notchFilter2ApplyFn = (filterApplyFnPtr)biquadFilterApply;
        const float notchQ = filterGetNotchQ(notchHz, notchCutoffHz);
        for (int axis = 0; axis < XYZ_AXIS_COUNT; axis++) {
            biquadFilterInit(&gyroSensor->notchFilter2[axis], notchHz, gyro.targetLooptime, notchQ, FILTER_NOTCH);
        }
    }
}

#ifdef USE_GYRO_DATA_ANALYSE
static bool isDynamicFilterActive(void)
{
    return feature(FEATURE_DYNAMIC_FILTER);
}

static void gyroInitFilterDynamicNotch(gyroSensor_t *gyroSensor)
{
    gyroSensor->notchFilterDynApplyFn = nullFilterApply;

    if (isDynamicFilterActive()) {
        gyroSensor->notchFilterDynApplyFn = (filterApplyFnPtr)biquadFilterApplyDF1; // must be this function, not DF2
        const float notchQ = filterGetNotchQ(400, 390); //just any init value
        for (int axis = 0; axis < XYZ_AXIS_COUNT; axis++) {
            biquadFilterInit(&gyroSensor->notchFilterDyn[axis], 400, gyro.targetLooptime, notchQ, FILTER_NOTCH);
        }
    }
}
#endif

#if defined(USE_GYRO_FAST_KALMAN)
static void gyroInitFilterKalman(gyroSensor_t *gyroSensor, uint16_t gyro_filter_q, uint16_t gyro_filter_r, uint16_t gyro_filter_p)
{
    gyroSensor->fastKalmanApplyFn = nullFilterApply;

    // If Kalman Filter noise covariances for Process and Measurement are non-zero, we treat as enabled
    if (gyro_filter_q != 0 && gyro_filter_r != 0) {
        gyroSensor->fastKalmanApplyFn = (filterApplyFnPtr)fastKalmanUpdate;
        for (int axis = 0; axis < XYZ_AXIS_COUNT; axis++) {
            fastKalmanInit(&gyroSensor->fastKalman[axis], gyro_filter_q, gyro_filter_r, gyro_filter_p);
        }
    }
}
#endif


#if defined(USE_GYRO_LPF2)

#if GYRO_LPF2_ORDER_MAX > BIQUAD_LPF_ORDER_MAX
# error "GYRO_LPF2_ORDER_MAX is larger than BIQUAD_LPF_ORDER_MAX"
#endif

static void gyroInitFilterLpf2(gyroSensor_t *gyroSensor, int order, int lpfHz)
{
    const int gyroFrequencyNyquist = 1000000 / 2 / gyro.targetLooptime;
    int sections = 0;
    if (lpfHz && lpfHz <= gyroFrequencyNyquist && order <= GYRO_LPF2_ORDER_MAX) {  // Initialisation needs to happen once samplingrate is known
        for (int axis = 0; axis < XYZ_AXIS_COUNT; axis++) {
            const int axisSections = biquadFilterLpfCascadeInit(gyroSensor->biquadLpf2[axis], order, lpfHz, gyro.targetLooptime);
            sections = MAX(sections, axisSections);
        }
    }
    gyroSensor->biquadLpf2Sections = sections;
}
#endif

static void gyroInitSensorFilters(gyroSensor_t *gyroSensor)
{
#if defined(USE_GYRO_SLEW_LIMITER)
    gyroInitSlewLimiter(gyroSensor);
#endif
#if defined(USE_GYRO_FAST_KALMAN)
    gyroInitFilterKalman(gyroSensor, gyroConfig()->gyro_filter_q, gyroConfig()->gyro_filter_r, gyroConfig()->gyro_filter_p);
#endif
#if defined(USE_GYRO_LPF2)
    gyroInitFilterLpf2(gyroSensor, gyroConfig()->gyro_soft_lpf2_order, gyroConfig()->gyro_soft_lpf2_hz);
#endif
    gyroInitFilterLpf(gyroSensor, gyroConfig()->gyro_soft_lpf_hz);
    gyroInitFilterNotch1(gyroSensor, gyroConfig()->gyro_soft_notch_hz_1, gyroConfig()->gyro_soft_notch_cutoff_1);
    gyroInitFilterNotch2(gyroSensor, gyroConfig()->gyro_soft_notch_hz_2, gyroConfig()->gyro_soft_notch_cutoff_2);
#ifdef USE_GYRO_DATA_ANALYSE
    gyroInitFilterDynamicNotch(gyroSensor);
#endif
}

void gyroInitFilters(void)
{
    gyroInitSensorFilters(&gyroSensor1);
#ifdef USE_DUAL_GYRO
    gyroInitSensorFilters(&gyroSensor2);
#endif
}

FAST_CODE bool isGyroSensorCalibrationComplete(const gyroSensor_t *gyroSensor)
{
    return gyroSensor->calibration.calibratingG == 0;
}

FAST_CODE bool isGyroCalibrationComplete(void)
{
#ifdef USE_DUAL_GYRO
    switch (gyroToUse) {
        default:
        case GYRO_CONFIG_USE_GYRO_1: {
            return isGyroSensorCalibrationComplete(&gyroSensor1);
        }
        case GYRO_CONFIG_USE_GYRO_2: {
            return isGyroSensorCalibrationComplete(&gyroSensor2);
        }
        case GYRO_CONFIG_USE_GYRO_BOTH: {
            return isGyroSensorCalibrationComplete(&gyroSensor1) && isGyroSensorCalibrationComplete(&gyroSensor2);
        }
    }
#else
    return isGyroSensorCalibrationComplete(&gyroSensor1);
#endif
}

static bool isOnFinalGyroCalibrationCycle(const gyroCalibration_t *gyroCalibration)
{
    return gyroCalibration->calibratingG == 1;
}

static uint16_t gyroCalculateCalibratingCycles(void)
{
<<<<<<< HEAD
    return (CALIBRATING_GYRO_CYCLES / gyro.targetLooptime);
=======
    return (CALIBRATING_GYRO_TIME_US / gyro.targetLooptime);
>>>>>>> 6056ee17
}

static bool isOnFirstGyroCalibrationCycle(const gyroCalibration_t *gyroCalibration)
{
    return gyroCalibration->calibratingG == gyroCalculateCalibratingCycles();
}

static void gyroSetCalibrationCycles(gyroSensor_t *gyroSensor)
{
    gyroSensor->calibration.calibratingG = gyroCalculateCalibratingCycles();
}

void gyroStartCalibration(bool isFirstArmingCalibration)
{
    if (!(isFirstArmingCalibration && firstArmingCalibrationWasStarted)) {
        gyroSetCalibrationCycles(&gyroSensor1);
#ifdef USE_DUAL_GYRO
        gyroSetCalibrationCycles(&gyroSensor2);
#endif

        if (isFirstArmingCalibration) {
            firstArmingCalibrationWasStarted = true;
        }
    }
}

bool isFirstArmingGyroCalibrationRunning(void)
{
    return firstArmingCalibrationWasStarted && !isGyroCalibrationComplete();
}

STATIC_UNIT_TESTED void performGyroCalibration(gyroSensor_t *gyroSensor, uint8_t gyroMovementCalibrationThreshold)
{
    for (int axis = 0; axis < XYZ_AXIS_COUNT; axis++) {
        // Reset g[axis] at start of calibration
        if (isOnFirstGyroCalibrationCycle(&gyroSensor->calibration)) {
            gyroSensor->calibration.sum[axis] = 0;
            devClear(&gyroSensor->calibration.var[axis]);
            // gyroZero is set to zero until calibration complete
            gyroSensor->gyroDev.gyroZero[axis] = 0;
        }

        // Sum up CALIBRATING_GYRO_TIME_US readings
        gyroSensor->calibration.sum[axis] += gyroSensor->gyroDev.gyroADCRaw[axis];
        devPush(&gyroSensor->calibration.var[axis], gyroSensor->gyroDev.gyroADCRaw[axis]);

        if (isOnFinalGyroCalibrationCycle(&gyroSensor->calibration)) {
            const float stddev = devStandardDeviation(&gyroSensor->calibration.var[axis]);

            DEBUG_SET(DEBUG_GYRO, DEBUG_GYRO_CALIBRATION, lrintf(stddev));

            // check deviation and startover in case the model was moved
            if (gyroMovementCalibrationThreshold && stddev > gyroMovementCalibrationThreshold) {
                gyroSetCalibrationCycles(gyroSensor);
                return;
            }
            // please take care with exotic boardalignment !!
            gyroSensor->gyroDev.gyroZero[axis] = gyroSensor->calibration.sum[axis] / gyroCalculateCalibratingCycles();
            if (axis == X) {
              gyroSensor->gyroDev.gyroZero[axis] += ((float)gyroConfig()->gyro_offset_pitch / 100);
            }
            if (axis == Y) {
              gyroSensor->gyroDev.gyroZero[axis] -= ((float)gyroConfig()->gyro_offset_roll / 100);
            }
            if (axis == Z) {
              gyroSensor->gyroDev.gyroZero[axis] -= ((float)gyroConfig()->gyro_offset_yaw / 100);
            }
        }
    }

    if (isOnFinalGyroCalibrationCycle(&gyroSensor->calibration)) {
        schedulerResetTaskStatistics(TASK_SELF); // so calibration cycles do not pollute tasks statistics
        if (!firstArmingCalibrationWasStarted || (getArmingDisableFlags() & ~ARMING_DISABLED_CALIBRATING) == 0) {
            beeper(BEEPER_GYRO_CALIBRATED);
        }
    }
    --gyroSensor->calibration.calibratingG;

}

#if defined(USE_GYRO_SLEW_LIMITER)
FAST_CODE int32_t gyroSlewLimiter(gyroSensor_t *gyroSensor, int axis)
{
    int32_t ret = (int32_t)gyroSensor->gyroDev.gyroADCRaw[axis];
    if (gyroConfig()->checkOverflow) {
        // don't use the slew limiter if overflow checking is on
        return ret;
    }
    if (abs(ret - gyroSensor->gyroDev.gyroADCRawPrevious[axis]) > (1<<14)) {
        // there has been a large change in value, so assume overflow has occurred and return the previous value
        ret = gyroSensor->gyroDev.gyroADCRawPrevious[axis];
    } else {
        gyroSensor->gyroDev.gyroADCRawPrevious[axis] = ret;
    }
    return ret;
}
#endif

static void checkForOverflow(gyroSensor_t *gyroSensor, timeUs_t currentTimeUs)
{
#ifdef USE_GYRO_OVERFLOW_CHECK
    // check for overflow to handle Yaw Spin To The Moon (YSTTM)
    // ICM gyros are specified to +/- 2000 deg/sec, in a crash they can go out of spec.
    // This can cause an overflow and sign reversal in the output.
    // Overflow and sign reversal seems to result in a gyro value of +1996 or -1996.
    if (gyroSensor->overflowDetected) {
        const float gyroOverflowResetRate = GYRO_OVERFLOW_RESET_THRESHOLD * gyroSensor->gyroDev.scale;
        if ((abs(gyro.gyroADCf[X]) < gyroOverflowResetRate)
              && (abs(gyro.gyroADCf[Y]) < gyroOverflowResetRate)
              && (abs(gyro.gyroADCf[Z]) < gyroOverflowResetRate)) {
            // if we have 50ms of consecutive OK gyro vales, then assume yaw readings are OK again and reset overflowDetected
            // reset requires good OK values on all axes
            if (cmpTimeUs(currentTimeUs, gyroSensor->overflowTimeUs) > 50000) {
                gyroSensor->overflowDetected = false;
            }
        } else {
            // not a consecutive OK value, so reset the overflow time
            gyroSensor->overflowTimeUs = currentTimeUs;
        }
    } else {
#ifndef SIMULATOR_BUILD
        // check for overflow in the axes set in overflowAxisMask
        gyroOverflow_e overflowCheck = GYRO_OVERFLOW_NONE;
        const float gyroOverflowTriggerRate = GYRO_OVERFLOW_TRIGGER_THRESHOLD * gyroSensor->gyroDev.scale;
        if (abs(gyro.gyroADCf[X]) > gyroOverflowTriggerRate) {
            overflowCheck |= GYRO_OVERFLOW_X;
        }
        if (abs(gyro.gyroADCf[Y]) > gyroOverflowTriggerRate) {
            overflowCheck |= GYRO_OVERFLOW_Y;
        }
        if (abs(gyro.gyroADCf[Z]) > gyroOverflowTriggerRate) {
            overflowCheck |= GYRO_OVERFLOW_Z;
        }
        if (overflowCheck & overflowAxisMask) {
            gyroSensor->overflowDetected = true;
            gyroSensor->overflowTimeUs = currentTimeUs;
        }
#endif // SIMULATOR_BUILD
    }
#else
    UNUSED(gyroSensor);
    UNUSED(currentTimeUs);
#endif // USE_GYRO_OVERFLOW_CHECK
}

static FAST_CODE void gyroUpdateSensor(gyroSensor_t *gyroSensor, timeUs_t currentTimeUs)
{
    if (!gyroSensor->gyroDev.readFn(&gyroSensor->gyroDev)) {
        return;
    }
    gyroSensor->gyroDev.dataReady = false;

    if (isGyroSensorCalibrationComplete(gyroSensor)) {
        // move 16-bit gyro data into 32-bit variables to avoid overflows in calculations

#if defined(USE_GYRO_SLEW_LIMITER)
        gyroSensor->gyroDev.gyroADC[X] = gyroSlewLimiter(gyroSensor, X) - gyroSensor->gyroDev.gyroZero[X];
        gyroSensor->gyroDev.gyroADC[Y] = gyroSlewLimiter(gyroSensor, Y) - gyroSensor->gyroDev.gyroZero[Y];
        gyroSensor->gyroDev.gyroADC[Z] = gyroSlewLimiter(gyroSensor, Z) - gyroSensor->gyroDev.gyroZero[Z];
#else
        gyroSensor->gyroDev.gyroADC[X] = gyroSensor->gyroDev.gyroADCRaw[X] - gyroSensor->gyroDev.gyroZero[X];
        gyroSensor->gyroDev.gyroADC[Y] = gyroSensor->gyroDev.gyroADCRaw[Y] - gyroSensor->gyroDev.gyroZero[Y];
        gyroSensor->gyroDev.gyroADC[Z] = gyroSensor->gyroDev.gyroADCRaw[Z] - gyroSensor->gyroDev.gyroZero[Z];
#endif

        alignSensors(gyroSensor->gyroDev.gyroADC, gyroSensor->gyroDev.gyroAlign);
    } else {
        performGyroCalibration(gyroSensor, gyroConfig()->gyroMovementCalibrationThreshold);
        // still calibrating, so no need to further process gyro data
        return;
    }

#ifdef USE_GYRO_DATA_ANALYSE
    if (isDynamicFilterActive()) {
        gyroDataAnalyse(&gyroSensor->gyroDev, gyroSensor->notchFilterDyn);
    }
#endif

    const timeDelta_t sampleDeltaUs = currentTimeUs - accumulationLastTimeSampledUs;
    accumulationLastTimeSampledUs = currentTimeUs;
    accumulatedMeasurementTimeUs += sampleDeltaUs;

    if (gyroConfig()->checkOverflow) {
        checkForOverflow(gyroSensor, currentTimeUs);
    }
    if (gyroDebugMode == DEBUG_NONE) {
        for (int axis = 0; axis < XYZ_AXIS_COUNT; axis++) {
            // NOTE: this branch optimized for when there is no gyro debugging, ensure it is kept in step with non-optimized branch
            float gyroADCf = gyroSensor->gyroDev.gyroADC[axis] * gyroSensor->gyroDev.scale;
#if defined(USE_GYRO_FAST_KALMAN)
            gyroADCf = gyroSensor->fastKalmanApplyFn((filter_t *)&gyroSensor->fastKalman[axis], gyroADCf);
#endif
#if defined(USE_GYRO_LPF2)
            for(int i = 0; i < gyroSensor->biquadLpf2Sections; i++) {
                gyroADCf = biquadFilterApply(&gyroSensor->biquadLpf2[axis][i], gyroADCf);
            }
#endif
#ifdef USE_GYRO_DATA_ANALYSE
            gyroADCf = gyroSensor->notchFilterDynApplyFn((filter_t *)&gyroSensor->notchFilterDyn[axis], gyroADCf);
#endif
            gyroADCf = gyroSensor->notchFilter1ApplyFn((filter_t *)&gyroSensor->notchFilter1[axis], gyroADCf);
            gyroADCf = gyroSensor->notchFilter2ApplyFn((filter_t *)&gyroSensor->notchFilter2[axis], gyroADCf);
            gyroADCf = gyroSensor->softLpfFilterApplyFn(gyroSensor->softLpfFilterPtr[axis], gyroADCf);
            gyroSensor->gyroDev.gyroADCf[axis] = gyroADCf;
            if (!gyroSensor->overflowDetected) {
                // integrate using trapezium rule to avoid bias
                accumulatedMeasurements[axis] += 0.5f * (gyroPrevious[axis] + gyroADCf) * sampleDeltaUs;
                gyroPrevious[axis] = gyroADCf;
            }
        }
    } else {
        for (int axis = 0; axis < XYZ_AXIS_COUNT; axis++) {
            DEBUG_SET(DEBUG_GYRO_RAW, axis, gyroSensor->gyroDev.gyroADCRaw[axis]);
            // scale gyro output to degrees per second
            float gyroADCf = gyroSensor->gyroDev.gyroADC[axis] * gyroSensor->gyroDev.scale;
            // DEBUG_GYRO_NOTCH records the unfiltered gyro output
            DEBUG_SET(DEBUG_GYRO_NOTCH, axis, lrintf(gyroADCf));

#if defined(USE_GYRO_FAST_KALMAN)
            // apply fast kalman
            gyroADCf = gyroSensor->fastKalmanApplyFn((filter_t *)&gyroSensor->fastKalman[axis], gyroADCf);
#endif
#if defined(USE_GYRO_LPF2)
            for(int i = 0; i < gyroSensor->biquadLpf2Sections; i++) {
                gyroADCf = biquadFilterApply(&gyroSensor->biquadLpf2[axis][i], gyroADCf);
            }
#endif

#ifdef USE_GYRO_DATA_ANALYSE
            // apply dynamic notch filter
            if (isDynamicFilterActive()) {
                if (axis == 0) {
                    DEBUG_SET(DEBUG_FFT, 0, lrintf(gyroADCf)); // store raw data
                }
                gyroADCf = gyroSensor->notchFilterDynApplyFn((filter_t *)&gyroSensor->notchFilterDyn[axis], gyroADCf);
                if (axis == 0) {
                    DEBUG_SET(DEBUG_FFT, 1, lrintf(gyroADCf)); // store data after dynamic notch
                }
            }
#endif

            // apply static notch filters
            gyroADCf = gyroSensor->notchFilter1ApplyFn((filter_t *)&gyroSensor->notchFilter1[axis], gyroADCf);
            gyroADCf = gyroSensor->notchFilter2ApplyFn((filter_t *)&gyroSensor->notchFilter2[axis], gyroADCf);

            // apply LPF
            DEBUG_SET(DEBUG_GYRO, axis, lrintf(gyroADCf));
            gyroADCf = gyroSensor->softLpfFilterApplyFn(gyroSensor->softLpfFilterPtr[axis], gyroADCf);

            gyroSensor->gyroDev.gyroADCf[axis] = gyroADCf;
            if (!gyroSensor->overflowDetected) {
                // integrate using trapezium rule to avoid bias
                accumulatedMeasurements[axis] += 0.5f * (gyroPrevious[axis] + gyroADCf) * sampleDeltaUs;
                gyroPrevious[axis] = gyroADCf;
            }
        }
    }
}

FAST_CODE void gyroUpdate(timeUs_t currentTimeUs)
{
#ifdef USE_DUAL_GYRO
    switch (gyroToUse) {
    case GYRO_CONFIG_USE_GYRO_1:
        gyroUpdateSensor(&gyroSensor1, currentTimeUs);
        if (isGyroSensorCalibrationComplete(&gyroSensor1)) {
            gyro.gyroADCf[X] = gyroSensor1.gyroDev.gyroADCf[X];
            gyro.gyroADCf[Y] = gyroSensor1.gyroDev.gyroADCf[Y];
            gyro.gyroADCf[Z] = gyroSensor1.gyroDev.gyroADCf[Z];
        }
        DEBUG_SET(DEBUG_DUAL_GYRO_RAW, 0, gyroSensor1.gyroDev.gyroADCRaw[X]);
        DEBUG_SET(DEBUG_DUAL_GYRO_RAW, 1, gyroSensor1.gyroDev.gyroADCRaw[Y]);
        DEBUG_SET(DEBUG_DUAL_GYRO, 0, lrintf(gyroSensor1.gyroDev.gyroADCf[X]));
        DEBUG_SET(DEBUG_DUAL_GYRO, 1, lrintf(gyroSensor1.gyroDev.gyroADCf[Y]));
        DEBUG_SET(DEBUG_DUAL_GYRO_COMBINE, 0, lrintf(gyro.gyroADCf[X]));
        DEBUG_SET(DEBUG_DUAL_GYRO_COMBINE, 1, lrintf(gyro.gyroADCf[Y]));
        break;
    case GYRO_CONFIG_USE_GYRO_2:
        gyroUpdateSensor(&gyroSensor2, currentTimeUs);
        if (isGyroSensorCalibrationComplete(&gyroSensor2)) {
            gyro.gyroADCf[X] = gyroSensor2.gyroDev.gyroADCf[X];
            gyro.gyroADCf[Y] = gyroSensor2.gyroDev.gyroADCf[Y];
            gyro.gyroADCf[Z] = gyroSensor2.gyroDev.gyroADCf[Z];
        }
        DEBUG_SET(DEBUG_DUAL_GYRO_RAW, 2, gyroSensor2.gyroDev.gyroADCRaw[X]);
        DEBUG_SET(DEBUG_DUAL_GYRO_RAW, 3, gyroSensor2.gyroDev.gyroADCRaw[Y]);
        DEBUG_SET(DEBUG_DUAL_GYRO, 2, lrintf(gyroSensor2.gyroDev.gyroADCf[X]));
        DEBUG_SET(DEBUG_DUAL_GYRO, 3, lrintf(gyroSensor2.gyroDev.gyroADCf[Y]));
        DEBUG_SET(DEBUG_DUAL_GYRO_COMBINE, 2, lrintf(gyro.gyroADCf[X]));
        DEBUG_SET(DEBUG_DUAL_GYRO_COMBINE, 3, lrintf(gyro.gyroADCf[Y]));
        break;
    case GYRO_CONFIG_USE_GYRO_BOTH:
        gyroUpdateSensor(&gyroSensor1, currentTimeUs);
        gyroUpdateSensor(&gyroSensor2, currentTimeUs);
        if (isGyroSensorCalibrationComplete(&gyroSensor1) && isGyroSensorCalibrationComplete(&gyroSensor2)) {
            gyro.gyroADCf[X] = (gyroSensor1.gyroDev.gyroADCf[X] + gyroSensor2.gyroDev.gyroADCf[X]) / 2.0f;
            gyro.gyroADCf[Y] = (gyroSensor1.gyroDev.gyroADCf[Y] + gyroSensor2.gyroDev.gyroADCf[Y]) / 2.0f;
            gyro.gyroADCf[Z] = (gyroSensor1.gyroDev.gyroADCf[Z] + gyroSensor2.gyroDev.gyroADCf[Z]) / 2.0f;
        }
        DEBUG_SET(DEBUG_DUAL_GYRO_RAW, 0, gyroSensor1.gyroDev.gyroADCRaw[X]);
        DEBUG_SET(DEBUG_DUAL_GYRO_RAW, 1, gyroSensor1.gyroDev.gyroADCRaw[Y]);
        DEBUG_SET(DEBUG_DUAL_GYRO, 0, lrintf(gyroSensor1.gyroDev.gyroADCf[X]));
        DEBUG_SET(DEBUG_DUAL_GYRO, 1, lrintf(gyroSensor1.gyroDev.gyroADCf[Y]));
        DEBUG_SET(DEBUG_DUAL_GYRO_RAW, 2, gyroSensor2.gyroDev.gyroADCRaw[X]);
        DEBUG_SET(DEBUG_DUAL_GYRO_RAW, 3, gyroSensor2.gyroDev.gyroADCRaw[Y]);
        DEBUG_SET(DEBUG_DUAL_GYRO, 2, lrintf(gyroSensor2.gyroDev.gyroADCf[X]));
        DEBUG_SET(DEBUG_DUAL_GYRO, 3, lrintf(gyroSensor2.gyroDev.gyroADCf[Y]));
        DEBUG_SET(DEBUG_DUAL_GYRO_COMBINE, 1, lrintf(gyro.gyroADCf[X]));
        DEBUG_SET(DEBUG_DUAL_GYRO_COMBINE, 2, lrintf(gyro.gyroADCf[Y]));
        DEBUG_SET(DEBUG_DUAL_GYRO_DIFF, 0, lrintf(gyroSensor1.gyroDev.gyroADCf[X] - gyroSensor2.gyroDev.gyroADCf[X]));
        DEBUG_SET(DEBUG_DUAL_GYRO_DIFF, 1, lrintf(gyroSensor1.gyroDev.gyroADCf[Y] - gyroSensor2.gyroDev.gyroADCf[Y]));
        DEBUG_SET(DEBUG_DUAL_GYRO_DIFF, 2, lrintf(gyroSensor1.gyroDev.gyroADCf[Z] - gyroSensor2.gyroDev.gyroADCf[Z]));
        break;
    }
#else
    gyroUpdateSensor(&gyroSensor1, currentTimeUs);
    gyro.gyroADCf[X] = gyroSensor1.gyroDev.gyroADCf[X];
    gyro.gyroADCf[Y] = gyroSensor1.gyroDev.gyroADCf[Y];
    gyro.gyroADCf[Z] = gyroSensor1.gyroDev.gyroADCf[Z];
#endif
}

bool gyroGetAccumulationAverage(quaternion *vAverage) {
  if (accumulatedMeasurementTimeUs > 0) {
    vAverage->w = 0;
    vAverage->x = DEGREES_TO_RADIANS(accumulatedMeasurements[X] / accumulatedMeasurementTimeUs);
    vAverage->y = DEGREES_TO_RADIANS(accumulatedMeasurements[Y] / accumulatedMeasurementTimeUs);
    vAverage->z = DEGREES_TO_RADIANS(accumulatedMeasurements[Z] / accumulatedMeasurementTimeUs);

    for (int axis = 0; axis < XYZ_AXIS_COUNT; axis++) {
        accumulatedMeasurements[axis] = 0.0f;
    }
    accumulatedMeasurementTimeUs = 0;
    return true;
  } else {
    vAverage->w = 0;
    vAverage->x = 0;
    vAverage->y = 0;
    vAverage->z = 0;
    return false;
  }
}

void gyroReadTemperature(void)
{
    if (gyroSensor1.gyroDev.temperatureFn) {
        gyroSensor1.gyroDev.temperatureFn(&gyroSensor1.gyroDev, &gyroSensor1.gyroDev.temperature);
    }
}

int16_t gyroGetTemperature(void)
{
    return gyroSensor1.gyroDev.temperature;
}

int16_t gyroRateDps(int axis)
{
#ifdef USE_DUAL_GYRO
    if (gyroToUse == GYRO_CONFIG_USE_GYRO_2) {
        return lrintf(gyro.gyroADCf[axis] / gyroSensor2.gyroDev.scale);
    } else {
        return lrintf(gyro.gyroADCf[axis] / gyroSensor1.gyroDev.scale);
    }
#else
    return lrintf(gyro.gyroADCf[axis] / gyroSensor1.gyroDev.scale);
#endif
}

bool gyroOverflowDetected(void)
{
    return gyroSensor1.overflowDetected;
}

uint16_t gyroAbsRateDps(int axis)
{
    return fabsf(gyro.gyroADCf[axis]);
}<|MERGE_RESOLUTION|>--- conflicted
+++ resolved
@@ -765,11 +765,7 @@
 
 static uint16_t gyroCalculateCalibratingCycles(void)
 {
-<<<<<<< HEAD
-    return (CALIBRATING_GYRO_CYCLES / gyro.targetLooptime);
-=======
     return (CALIBRATING_GYRO_TIME_US / gyro.targetLooptime);
->>>>>>> 6056ee17
 }
 
 static bool isOnFirstGyroCalibrationCycle(const gyroCalibration_t *gyroCalibration)
