--- conflicted
+++ resolved
@@ -792,7 +792,7 @@
         #else
         gyroSensor->calibration.sum[axis] += gyroSensor->gyroDev.gyroADCRaw[axis];
         devPush(&gyroSensor->calibration.var[axis], gyroSensor->gyroDev.gyroADCRaw[axis]);
-        #endif  
+        #endif
 
         if (isOnFinalGyroCalibrationCycle(&gyroSensor->calibration)) {
             const float stddev = devStandardDeviation(&gyroSensor->calibration.var[axis]);
@@ -804,21 +804,18 @@
                 gyroSetCalibrationCycles(gyroSensor);
                 return;
             }
-<<<<<<< HEAD
-=======
 
             #ifndef USE_GYRO_IMUF9001
->>>>>>> f3beb0c8
             // please take care with exotic boardalignment !!
             gyroSensor->gyroDev.gyroZero[axis] = gyroSensor->calibration.sum[axis] / gyroCalculateCalibratingCycles();
             if (axis == Z) {
               gyroSensor->gyroDev.gyroZero[axis] -= ((float)gyroConfig()->gyro_offset_yaw / 100);
             }
-            #else 
-            gyroSensor->gyroDev.gyroZero[axis] = 0.0f; 
-            gyroSensor->calibration.sum[axis] = 0.0f;          
-            #endif 
-        }      
+            #else
+            gyroSensor->gyroDev.gyroZero[axis] = 0.0f;
+            gyroSensor->calibration.sum[axis] = 0.0f;
+            #endif
+        }
     }
 
     if (isOnFinalGyroCalibrationCycle(&gyroSensor->calibration)) {
@@ -947,7 +944,7 @@
     #endif
     if (isGyroSensorCalibrationComplete(gyroSensor)) {
         // move 16-bit gyro data into 32-bit variables to avoid overflows in calculations
-        
+
         #if defined(USE_GYRO_SLEW_LIMITER)
         gyroSensor->gyroDev.gyroADC[X] = gyroSlewLimiter(gyroSensor, X) - gyroSensor->gyroDev.gyroZero[X];
         gyroSensor->gyroDev.gyroADC[Y] = gyroSlewLimiter(gyroSensor, Y) - gyroSensor->gyroDev.gyroZero[Y];
@@ -979,7 +976,7 @@
     const timeDelta_t sampleDeltaUs = currentTimeUs - accumulationLastTimeSampledUs;
     accumulationLastTimeSampledUs = currentTimeUs;
     accumulatedMeasurementTimeUs += sampleDeltaUs;
-#endif  
+#endif
 
     if (gyroConfig()->checkOverflow) {
         checkForOverflow(gyroSensor, currentTimeUs);
