--- conflicted
+++ resolved
@@ -408,17 +408,11 @@
 
     if (isOnFinalAccelerationCalibrationCycle()) {
         static const float halfCycles = (CALIBRATING_ACC_CYCLES * 0.5f);
-        
+
         // Calculate average, shift Z down by acc_1G and store values in EEPROM at end of calibration
-<<<<<<< HEAD
         accelerationTrims->raw[X] = a[X] / CALIBRATING_ACC_CYCLES;
         accelerationTrims->raw[Y] = a[Y] / CALIBRATING_ACC_CYCLES;
         accelerationTrims->raw[Z] = a[Z] / CALIBRATING_ACC_CYCLES - acc.dev.acc_1G;
-=======
-        accelerationTrims->raw[X] = (a[X] + halfCycles) / CALIBRATING_ACC_CYCLES;
-        accelerationTrims->raw[Y] = (a[Y] + halfCycles) / CALIBRATING_ACC_CYCLES;
-        accelerationTrims->raw[Z] = (a[Z] + halfCycles) / CALIBRATING_ACC_CYCLES - acc.dev.acc_1G;
->>>>>>> 499421a5
 
         resetRollAndPitchTrims(rollAndPitchTrims);
 
