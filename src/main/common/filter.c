--- conflicted
+++ resolved
@@ -116,7 +116,6 @@
     return result;
 }
 
-<<<<<<< HEAD
 /*
  * FIR filter
  */
@@ -236,7 +235,8 @@
 int16_t firFilterInt16Get(const firFilter_t *filter, int index)
 {
     return filter->buf[index];
-=======
+}
+
 /* prototype function for denoising of signal by dynamic moving average. Mainly for test purposes */
 float denoisingFilterUpdate(float input, uint8_t count, float filter[MAX_DENOISE_WINDOW_SIZE]) {
     int index;
@@ -247,5 +247,4 @@
     for (count = 0; count < count; index++) averageSum += filter[index];
 
     return averageSum / count;
->>>>>>> fc480fab
-}
+}
