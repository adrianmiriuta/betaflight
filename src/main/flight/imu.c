--- conflicted
+++ resolved
@@ -208,28 +208,8 @@
     return 1.0f / sqrtf(x);
 }*/
 
-<<<<<<< HEAD
-static bool imuUseFastGains(void)
-{
-    return !ARMING_FLAG(ARMED) && millis() < 20000;
-}
-
-static float imuGetPGainScaleFactor(void)
-{
-    if (imuUseFastGains()) {
-        return 10.0f;
-    }
-    else {
-        return 1.0f;
-    }
-}
-
-static void imuMahonyAHRSupdate(float dt, quaternion *vGyro,
-                                bool useAcc, quaternion *vAcc,
-=======
 static void imuMahonyAHRSupdate(float dt, float gx, float gy, float gz,
                                 bool useAcc, float ax, float ay, float az,
->>>>>>> 6056ee17
                                 bool useMag, float mx, float my, float mz,
                                 bool useYaw, float yawError, const float dcmKpGain)
 {
@@ -594,11 +574,6 @@
     }
 }
 
-<<<<<<< HEAD
-bool imuIsAccelerometerHealthy(quaternion *q)
-{
-    float accMagnitude = q->x * q->x + q->y * q->y + q->z * q->z;
-=======
 static bool imuIsAccelerometerHealthy(float *accAverage)
 {
     float accMagnitude = 0;
@@ -607,7 +582,6 @@
         accMagnitude += a * a;
     }
 
->>>>>>> 6056ee17
     accMagnitude = accMagnitude * 100 / (sq((int32_t)acc.dev.acc_1G));
 
     // Accept accel readings only in range 0.90g - 1.10g
@@ -645,11 +619,11 @@
             if ((fabsf(gyroAverage[X]) > ATTITUDE_RESET_GYRO_LIMIT)
                 || (fabsf(gyroAverage[Y]) > ATTITUDE_RESET_GYRO_LIMIT)
                 || (fabsf(gyroAverage[Z]) > ATTITUDE_RESET_GYRO_LIMIT)
-                || (!useAcc)) {  
+                || (!useAcc)) {
 
                 gyroQuietPeriodTimeEnd = currentTimeUs + ATTITUDE_RESET_QUIET_TIME;
                 attitudeResetTimeEnd = 0;
-            }            
+            }
         }
         if (attitudeResetTimeEnd > 0) {        // Resetting the attitude estimation
             if (currentTimeUs >= attitudeResetTimeEnd) {
@@ -659,14 +633,14 @@
             } else {
                 attitudeResetActive = true;
             }
-        } else if ((gyroQuietPeriodTimeEnd > 0) && (currentTimeUs >= gyroQuietPeriodTimeEnd)) {   
+        } else if ((gyroQuietPeriodTimeEnd > 0) && (currentTimeUs >= gyroQuietPeriodTimeEnd)) {
             // Start the high gain period to bring the estimation into convergence
             attitudeResetTimeEnd = currentTimeUs + ATTITUDE_RESET_ACTIVE_TIME;
             gyroQuietPeriodTimeEnd = 0;
         }
     }
     lastArmState = armState;
-    
+
     if (attitudeResetActive) {
         ret = ATTITUDE_RESET_KP_GAIN;
     } else {
@@ -716,19 +690,11 @@
 //  printf("[imu]deltaT = %u, imuDeltaT = %u, currentTimeUs = %u, micros64_real = %lu\n", deltaT, imuDeltaT, currentTimeUs, micros64_real());
     deltaT = imuDeltaT;
 #endif
-<<<<<<< HEAD
-    quaternion vGyroAverage;
-    gyroGetAccumulationAverage(&vGyroAverage);
-    quaternion vAccAverage;
-    if (!accGetAccumulationAverage(&vAccAverage)) {
-        useAcc = false;
-=======
     float gyroAverage[XYZ_AXIS_COUNT];
     gyroGetAccumulationAverage(gyroAverage);
     float accAverage[XYZ_AXIS_COUNT];
     if (accGetAccumulationAverage(accAverage)) {
         useAcc = imuIsAccelerometerHealthy(accAverage);
->>>>>>> 6056ee17
     }
 
     imuMahonyAHRSupdate(deltaT * 1e-6f,
