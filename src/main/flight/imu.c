/*
 * This file is part of Cleanflight.
 *
 * Cleanflight is free software: you can redistribute it and/or modify
 * it under the terms of the GNU General Public License as published by
 * the Free Software Foundation, either version 3 of the License, or
 * (at your option) any later version.
 *
 * Cleanflight is distributed in the hope that it will be useful,
 * but WITHOUT ANY WARRANTY; without even the implied warranty of
 * MERCHANTABILITY or FITNESS FOR A PARTICULAR PURPOSE.  See the
 * GNU General Public License for more details.
 *
 * You should have received a copy of the GNU General Public License
 * along with Cleanflight.  If not, see <http://www.gnu.org/licenses/>.
 */

// Inertial Measurement Unit (IMU)

#include <stdbool.h>
#include <stdint.h>
#include <math.h>

#include "platform.h"

#include "build/build_config.h"
#include "build/debug.h"

#include "common/axis.h"

#include "pg/pg.h"
#include "pg/pg_ids.h"

#include "drivers/time.h"

#include "fc/runtime_config.h"

#include "flight/imu.h"
#include "flight/mixer.h"
#include "flight/pid.h"

#include "io/gps.h"

#include "sensors/acceleration.h"
#include "sensors/barometer.h"
#include "sensors/compass.h"
#include "sensors/gyro.h"
#include "sensors/sensors.h"

#if defined(SIMULATOR_BUILD) && defined(SIMULATOR_MULTITHREAD)
#include <stdio.h>
#include <pthread.h>

static pthread_mutex_t imuUpdateLock;

#if defined(SIMULATOR_IMU_SYNC)
static uint32_t imuDeltaT = 0;
static bool imuUpdated = false;
#endif

#define IMU_LOCK pthread_mutex_lock(&imuUpdateLock)
#define IMU_UNLOCK pthread_mutex_unlock(&imuUpdateLock)

#else

#define IMU_LOCK
#define IMU_UNLOCK

#endif

// the limit (in degrees/second) beyond which we stop integrating
// omega_I. At larger spin rates the DCM PI controller can get 'dizzy'
// which results in false gyro drift. See
// http://gentlenav.googlecode.com/files/fastRotations.pdf

#define SPIN_RATE_LIMIT 20

int32_t accSum[XYZ_AXIS_COUNT];

uint32_t accTimeSum = 0;        // keep track for integration of acc
int accSumCount = 0;
float accVelScale;

static float throttleAngleScale;
static float fc_acc;
static float smallAngleCosZ = 0;

static imuRuntimeConfig_t imuRuntimeConfig;


// quaternion of sensor frame relative to earth frame
STATIC_UNIT_TESTED quaternion qAttitude = QUATERNION_INITIALIZE;
STATIC_UNIT_TESTED quaternion qGyro = QUATERNION_INITIALIZE;
STATIC_UNIT_TESTED quaternionProducts qpAttitude = QUATERNION_PRODUCTS_INITIALIZE;
STATIC_UNIT_TESTED quaternionProducts qpGyro = QUATERNION_PRODUCTS_INITIALIZE;
// headfree quaternions
quaternion qHeadfree = QUATERNION_INITIALIZE;
quaternion qOffset = QUATERNION_INITIALIZE;

// absolute angle inclination in multiple of 0.1 degree    180 deg = 1800
attitudeEulerAngles_t attitude = EULER_INITIALIZE;

PG_REGISTER_WITH_RESET_TEMPLATE(imuConfig_t, imuConfig, PG_IMU_CONFIG, 0);

PG_RESET_TEMPLATE(imuConfig_t, imuConfig,
    .dcm_kp = 2500,                // 1.0 * 10000
    .dcm_ki = 0,                   // 0.003 * 10000
    .small_angle = 25,
    .accDeadband = {.xy = 40, .z= 40},
    .acc_unarmedcal = 1
);

/*
* Calculate RC time constant used in the accZ lpf.
*/
static float calculateAccZLowPassFilterRCTimeConstant(float accz_lpf_cutoff)
{
    return 0.5f / (M_PIf * accz_lpf_cutoff);
}

static float calculateThrottleAngleScale(uint16_t throttle_correction_angle)
{
    return (1800.0f / M_PIf) * (900.0f / throttle_correction_angle);
}

void imuConfigure(uint16_t throttle_correction_angle)
{
    imuRuntimeConfig.dcm_kp = imuConfig()->dcm_kp / 10000.0f;
    imuRuntimeConfig.dcm_ki = imuConfig()->dcm_ki / 10000.0f;
    imuRuntimeConfig.acc_unarmedcal = imuConfig()->acc_unarmedcal;
    imuRuntimeConfig.small_angle = imuConfig()->small_angle;

    fc_acc = calculateAccZLowPassFilterRCTimeConstant(5.0f); // Set to fix value
    throttleAngleScale = calculateThrottleAngleScale(throttle_correction_angle);
}

void imuInit(void)
{
    smallAngleCosZ = cos_approx(degreesToRadians(imuRuntimeConfig.small_angle));
    accVelScale = 9.80665f / acc.dev.acc_1G / 10000.0f;


#if defined(SIMULATOR_BUILD) && defined(SIMULATOR_MULTITHREAD)
    if (pthread_mutex_init(&imuUpdateLock, NULL) != 0) {
        printf("Create imuUpdateLock error!\n");
    }
#endif
}

void imuResetAccelerationSum(void)
{
    accSum[0] = 0;
    accSum[1] = 0;
    accSum[2] = 0;
    accSumCount = 0;
    accTimeSum = 0;
}

#if defined(USE_ALT_HOLD)
<<<<<<< HEAD
=======
static void imuTransformVectorBodyToEarth(t_fp_vector * v)
{
    // From body frame to earth frame
    const float x = rMat[0][0] * v->V.X + rMat[0][1] * v->V.Y + rMat[0][2] * v->V.Z;
    const float y = rMat[1][0] * v->V.X + rMat[1][1] * v->V.Y + rMat[1][2] * v->V.Z;
    const float z = rMat[2][0] * v->V.X + rMat[2][1] * v->V.Y + rMat[2][2] * v->V.Z;

    v->V.X = x;
    v->V.Y = -y;
    v->V.Z = z;
}

>>>>>>> 5593b43a
// rotate acc into Earth frame and calculate acceleration in it
static void imuCalculateAcceleration(timeDelta_t deltaT)
{
    static float accZoffset = 0;
    static float accz_smooth = 0;

    // deltaT is measured in us ticks
    const float dT = (float)deltaT * 1e-6f;

    quaternion accel_ned;
    accel_ned.x = acc.accADC[X];
    accel_ned.y = acc.accADC[Y];
    accel_ned.z = acc.accADC[Z];
    quaternionTransformVectorBodyToEarth(&accel_ned, &qAttitude);

    if (imuRuntimeConfig.acc_unarmedcal == 1) {
        if (!ARMING_FLAG(ARMED)) {
            accZoffset -= accZoffset / 64;
            accZoffset += accel_ned.z;
        }
        accel_ned.z -= accZoffset / 64;  // compensate for gravitation on z-axis
    } else {
        accel_ned.z -= acc.dev.acc_1G;
    }

    accz_smooth = accz_smooth + (dT / (fc_acc + dT)) * (accel_ned.z - accz_smooth); // low pass filter

    // apply Deadband to reduce integration drift and vibration influence
    accSum[X] += applyDeadband(lrintf(accel_ned.x), imuRuntimeConfig.accDeadband.xy);
    accSum[Y] += applyDeadband(lrintf(accel_ned.y), imuRuntimeConfig.accDeadband.xy);
    accSum[Z] += applyDeadband(lrintf(accz_smooth), imuRuntimeConfig.accDeadband.z);

    // sum up Values for later integration to get velocity and distance
    accTimeSum += deltaT;
    accSumCount++;
}
#endif // USE_ALT_HOLD

static float invSqrt(float x)
{
    return 1.0f / sqrtf(x);
}

static bool imuUseFastGains(void)
{
    return !ARMING_FLAG(ARMED) && millis() < 20000;
}

static float imuGetPGainScaleFactor(void)
{
    if (imuUseFastGains()) {
        return 10.0f;
    }
    else {
        return 1.0f;
    }
}

static void imuMahonyAHRSupdate(float dt, float gx, float gy, float gz,
                                bool useAcc, float ax, float ay, float az,
                                bool useMag, float mx, float my, float mz,
                                bool useYaw, float yawError)
{
    /*
    static float integralFBx = 0.0f,  integralFBy = 0.0f, integralFBz = 0.0f;    // integral error terms scaled by Ki

    // Calculate general spin rate (rad/s)
    const float spin_rate = sqrtf(sq(gx) + sq(gy) + sq(gz));

    // Use raw heading error (from GPS or whatever else)
    float ex = 0, ey = 0, ez = 0;
    if (useYaw) {
        while (yawError >  M_PIf) yawError -= (2.0f * M_PIf);
        while (yawError < -M_PIf) yawError += (2.0f * M_PIf);
        ez += sin_approx(yawError / 2.0f);
    }

#ifdef USE_MAG
    // Use measured magnetic field vector
    float recipMagNorm = sq(mx) + sq(my) + sq(mz);
    if (useMag && recipMagNorm > 0.01f) {
        // Normalise magnetometer measurement
        recipMagNorm = invSqrt(recipMagNorm);
        mx *= recipMagNorm;
        my *= recipMagNorm;
        mz *= recipMagNorm;

        // For magnetometer correction we make an assumption that magnetic field is perpendicular to gravity (ignore Z-component in EF).
        // This way magnetic field will only affect heading and wont mess roll/pitch angles

        // (hx; hy; 0) - measured mag field vector in EF (assuming Z-component is zero)
        // (bx; 0; 0) - reference mag field vector heading due North in EF (assuming Z-component is zero)
        const float hx = (1.0f - 2.0f * qpAttitude.yy - 2.0f * qpAttitude.zz) * mx + (2.0f * (qpAttitude.xy + -qpAttitude.wz)) * my + (2.0f * (qpAttitude.xz - -qpAttitude.wy)) * mz;
        const float hy = (2.0f * (qpAttitude.xy - -qpAttitude.wz)) * mx + (1.0f - 2.0f * qpAttitude.xx - 2.0f * qpAttitude.zz) * my + (2.0f * (qpAttitude.yz + -qpAttitude.wx)) * mz;
        const float bx = sqrtf(hx * hx + hy * hy);

        // magnetometer error is cross product between estimated magnetic north and measured magnetic north (calculated in EF)
        const float ez_ef = -(hy * bx);

        // Rotate mag error vector back to BF and accumulate
        ex += (2.0f * (qpAttitude.xz + -qpAttitude.wy)) * ez_ef;
        ey += (2.0f * (qpAttitude.yz - -qpAttitude.wx)) * ez_ef;
        ez += (1.0f - 2.0f * qpAttitude.xx - 2.0f * qpAttitude.yy) * ez_ef;
    }
#else
    UNUSED(useMag);
    UNUSED(mx);
    UNUSED(my);
    UNUSED(mz);
#endif

    // Use measured acceleration vector
    float recipAccNorm = sq(ax) + sq(ay) + sq(az);
    if (useAcc && recipAccNorm > 0.01f) {
        // Normalise accelerometer measurement
        recipAccNorm = invSqrt(recipAccNorm);
        ax *= recipAccNorm;
        ay *= recipAccNorm;
        az *= recipAccNorm;

        // Error is sum of cross product between estimated direction and measured direction of gravity
        ex += (ay * (1.0f - 2.0f * qpAttitude.xx - 2.0f * qpAttitude.yy) - az * (2.0f * (qpAttitude.yz - -qpAttitude.wx)));
        ey += (az * (2.0f * (qpAttitude.xz + -qpAttitude.wy)) - ax * (1.0f - 2.0f * qpAttitude.xx - 2.0f * qpAttitude.yy));
        ez += (ax * (2.0f * (qpAttitude.yz - -qpAttitude.wx)) - ay * (2.0f * (qpAttitude.xz + -qpAttitude.wy)));
    }

    // Compute and apply integral feedback if enabled
    if (imuRuntimeConfig.dcm_ki > 0.0f) {
        // Stop integrating if spinning beyond the certain limit
        if (spin_rate < DEGREES_TO_RADIANS(SPIN_RATE_LIMIT)) {
            const float dcmKiGain = imuRuntimeConfig.dcm_ki;
            integralFBx += dcmKiGain * ex * dt;    // integral error scaled by Ki
            integralFBy += dcmKiGain * ey * dt;
            integralFBz += dcmKiGain * ez * dt;
        }
    } else {
        integralFBx = 0.0f;    // prevent integral windup
        integralFBy = 0.0f;
        integralFBz = 0.0f;
    }

    // Calculate kP gain. If we are acquiring initial attitude (not armed and within 20 sec from powerup) scale the kP to converge faster
    const float dcmKpGain = imuRuntimeConfig.dcm_kp * imuGetPGainScaleFactor();

    // Apply proportional and integral feedback
    gx += dcmKpGain * ex + integralFBx;
    gy += dcmKpGain * ey + integralFBy;
    gz += dcmKpGain * ez + integralFBz;
    */

    /*
    // test new method
    quaternion qDiff;
    qDiff.w = cos_approx((gx + gy + gz) * 0.5f * dt);
    qDiff.x = sin_approx(gx * 0.5f * dt);
    qDiff.y = sin_approx(gy * 0.5f * dt);
    qDiff.z = sin_approx(gz * 0.5f * dt);
    quaternionMultiply(&qAttitude, &qDiff, &qAttitude);*/

    // Ok old bf method
    /*
    quaternion qBuff, qDiff;
    qDiff.w = 0;
    qDiff.x = gx * 0.5f * dt;
    qDiff.y = gy * 0.5f * dt;
    qDiff.z = gz * 0.5f * dt;
    quaternionMultiply(&qAttitude, &qDiff, &qBuff);
    quaternionAdd(&qAttitude, &qBuff, &qAttitude);*/




    // test new method
    quaternion qDiff;
    qDiff.w = cos_approx((gx + gy + gz) * 0.5f * dt);
    qDiff.x = sin_approx(gx * 0.5f * dt);
    qDiff.y = sin_approx(gy * 0.5f * dt);
    qDiff.z = sin_approx(gz * 0.5f * dt);
    quaternionMultiply(&qGyro, &qDiff, &qGyro);
    quaternionNormalize(&qGyro);
    quaternionComputeProducts(&qGyro, &qpGyro);


    // eigen
    quaternion vAcc, qAcc, qAccInverse;
    vAcc.w = 0;
    vAcc.x = ax;
    vAcc.y = ay;
    vAcc.z = az;
    quaternionNormalize(&vAcc);

    quaternion qAccRoll;
    float u = 0.1f;
    //float roll2 = atan2_approx(vAcc.y,vAcc.z)/2; // mmax v1 ROT xyz
    //float roll2 = atan2_approx(vAcc.y,sqrtf(vAcc.z*vAcc.z + vAcc.x*vAcc.x))/2; // mmax v2 ROT xyz only z>0 no inverted position
    float roll2 = atan2_approx(vAcc.y,copysign(1.0,vAcc.z)*sqrtf(vAcc.z*vAcc.z + u*vAcc.x*vAcc.x))/2; // AN3461 xyz
    //float roll2 = atan(vAcc.y/copysign(1.0,vAcc.z)*sqrtf(vAcc.z*vAcc.z + u*vAcc.x*vAcc.x))/2; // AN3461 xyz
    //float roll2 = atan(vAcc.y/vAcc.z)/2; // mmax v1 ROT xyz

    qAccRoll.w = cos_approx(roll2);
    qAccRoll.x = sin_approx(roll2);
    qAccRoll.y = 0;
    qAccRoll.z = 0;

    quaternion qAccPitch;
    float pitch2 = atan2_approx(-vAcc.x, sqrtf(vAcc.y * vAcc.y + vAcc.z * vAcc.z) )/2; // AN3461 xyz
    //float pitch2 = atan(-vAcc.x/sqrtf(vAcc.y * vAcc.y + vAcc.z * vAcc.z) )/2; // AN3461 xyz
    //float pitch2 = atan(-vAcc.x/vAcc.z)/2; // AN3461 xyz
    //pitch2 = constrainf(pitch2, -M_PIf4, M_PIf4);
    qAccPitch.w = cos_approx(pitch2);
    qAccPitch.x = 0;
    qAccPitch.y = sin_approx(pitch2);
    qAccPitch.z = 0;

    quaternionMultiply(&qAccRoll, &qAccPitch, &qAcc); //xyz

    //introduces roll pitch drift !
    /*
    quaternionInverse(&qAcc, &qAccInverse);
    quaternion qGyroYaw;
    quaternionMultiply(&qGyro, &qAccInverse, &qGyroYaw);
    quaternionMultiply(&qAcc, &qGyroYaw, &qAcc);*/

    quaternion qGyroYaw;
    const float yaw = atan2_approx((+2.0f * (qpGyro.wz + qpGyro.xy)), (+1.0f - 2.0f * (qpGyro.yy + qpGyro.zz)));
    qGyroYaw.w = cos_approx(yaw/2);
    qGyroYaw.x = 0;
    qGyroYaw.y = 0;
    qGyroYaw.z = sin_approx(yaw/2);
    //quaternionMultiply(&qGyroYaw, &qAcc, &qAcc);

<<<<<<< HEAD

    //quaternionCopy(&qAccRoll, &qAttitude);
    //quaternionCopy(&qAccPitch, &qAcc);
    quaternionCopy(&qAcc, &qAttitude);

    //quaternionSlerp(&qAcc, &qGyro,  &qAttitude, 0.999);

    quaternionNormalize(&qAttitude);
    //quaternionCopy(&qAttitude, &qGyro);
    quaternionComputeProducts(&qAttitude, &qpAttitude);
}

STATIC_UNIT_TESTED void imuUpdateEulerAngles(void) {
=======
    // Integrate rate of change of quaternion
    gx *= (0.5f * dt);
    gy *= (0.5f * dt);
    gz *= (0.5f * dt);

    quaternion buffer;
    buffer.w = q.w;
    buffer.x = q.x;
    buffer.y = q.y;
    buffer.z = q.z;

    q.w += (-buffer.x * gx - buffer.y * gy - buffer.z * gz);
    q.x += (+buffer.w * gx + buffer.y * gz - buffer.z * gy);
    q.y += (+buffer.w * gy - buffer.x * gz + buffer.z * gx);
    q.z += (+buffer.w * gz + buffer.x * gy - buffer.y * gx);

    // Normalise quaternion
    float recipNorm = invSqrt(sq(q.w) + sq(q.x) + sq(q.y) + sq(q.z));
    q.w *= recipNorm;
    q.x *= recipNorm;
    q.y *= recipNorm;
    q.z *= recipNorm;

    // Pre-compute rotation matrix from quaternion
    imuComputeRotationMatrix();
}

STATIC_UNIT_TESTED void imuUpdateEulerAngles(void)
{
>>>>>>> 5593b43a
    quaternionProducts buffer;

    if (FLIGHT_MODE(HEADFREE_MODE)) {
        quaternionMultiply(&qOffset, &qAttitude, &qHeadfree);
        quaternionComputeProducts(&qHeadfree, &buffer);
    } else {
        quaternionComputeProducts(&qAttitude, &buffer);
    }

    attitude.values.roll = lrintf(atan2_approx((+2.0f * (buffer.wx + buffer.yz)), (+1.0f - 2.0f * (buffer.xx + buffer.yy))) * (1800.0f / M_PIf));
    attitude.values.pitch = lrintf(((0.5f * M_PIf) - acos_approx(+2.0f * (buffer.wy - buffer.xz))) * (1800.0f / M_PIf));
    attitude.values.yaw = lrintf((-atan2_approx((+2.0f * (buffer.wz + buffer.xy)), (+1.0f - 2.0f * (buffer.yy + buffer.zz))) * (1800.0f / M_PIf)));

    if (attitude.values.yaw < 0)
        attitude.values.yaw += 3600;

<<<<<<< HEAD
    if (getCosTiltAngle() > smallAngleCosZ) {
=======
    // Update small angle state
    if (rMat[2][2] > smallAngleCosZ) {
>>>>>>> 5593b43a
        ENABLE_STATE(SMALL_ANGLE);
    } else {
        DISABLE_STATE(SMALL_ANGLE);
    }
}

static bool imuIsAccelerometerHealthy(void)
{
    float accMagnitude = 0;
    for (int axis = 0; axis < 3; axis++) {
        const float a = acc.accADC[axis];
        accMagnitude += a * a;
    }

    accMagnitude = accMagnitude * 100 / (sq((int32_t)acc.dev.acc_1G));

    // Accept accel readings only in range 0.90g - 1.10g
    return (81 < accMagnitude) && (accMagnitude < 121);
}

static void imuCalculateEstimatedAttitude(timeUs_t currentTimeUs)
{
    static timeUs_t previousIMUUpdateTime;
    float rawYawError = 0;
    bool useAcc = false;
    bool useMag = false;
    bool useYaw = false;

    const timeDelta_t deltaT = currentTimeUs - previousIMUUpdateTime;
    previousIMUUpdateTime = currentTimeUs;

    if (imuIsAccelerometerHealthy()) {
        useAcc = true;
    }

#ifdef USE_MAG
    if (sensors(SENSOR_MAG) && compassIsHealthy()) {
        useMag = true;
    }
#endif
#if defined(USE_GPS)
    else if (STATE(FIXED_WING) && sensors(SENSOR_GPS) && STATE(GPS_FIX) && gpsSol.numSat >= 5 && gpsSol.groundSpeed >= 300) {
        // In case of a fixed-wing aircraft we can use GPS course over ground to correct heading
        rawYawError = DECIDEGREES_TO_RADIANS(attitude.values.yaw - gpsSol.groundCourse);
        useYaw = true;
    }
#endif

#if defined(SIMULATOR_BUILD) && defined(SKIP_IMU_CALC)
    UNUSED(imuMahonyAHRSupdate);
    UNUSED(useAcc);
    UNUSED(useMag);
    UNUSED(useYaw);
    UNUSED(rawYawError);
#else

#if defined(SIMULATOR_BUILD) && defined(SIMULATOR_IMU_SYNC)
//  printf("[imu]deltaT = %u, imuDeltaT = %u, currentTimeUs = %u, micros64_real = %lu\n", deltaT, imuDeltaT, currentTimeUs, micros64_real());
    deltaT = imuDeltaT;
#endif
    float gyroAverage[XYZ_AXIS_COUNT];
    gyroGetAccumulationAverage(gyroAverage);
    float accAverage[XYZ_AXIS_COUNT];
    if (!accGetAccumulationAverage(accAverage)) {
        useAcc = false;
    }
    imuMahonyAHRSupdate(deltaT * 1e-6f,
                        DEGREES_TO_RADIANS(gyroAverage[X]), DEGREES_TO_RADIANS(gyroAverage[Y]), DEGREES_TO_RADIANS(gyroAverage[Z]),
                        useAcc, accAverage[X], accAverage[Y], accAverage[Z],
                        useMag, mag.magADC[X], mag.magADC[Y], mag.magADC[Z],
                        useYaw, rawYawError);

    imuUpdateEulerAngles();
#endif
#if defined(USE_ALT_HOLD)
    imuCalculateAcceleration(deltaT); // rotate acc vector into earth frame
#endif
}

void imuUpdateAttitude(timeUs_t currentTimeUs)
{
    if (sensors(SENSOR_ACC) && acc.isAccelUpdatedAtLeastOnce) {
        IMU_LOCK;
#if defined(SIMULATOR_BUILD) && defined(SIMULATOR_IMU_SYNC)
        if (imuUpdated == false) {
            IMU_UNLOCK;
            return;
        }
        imuUpdated = false;
#endif
        imuCalculateEstimatedAttitude(currentTimeUs);
        IMU_UNLOCK;
    } else {
        acc.accADC[X] = 0;
        acc.accADC[Y] = 0;
        acc.accADC[Z] = 0;
    }
}

float getCosTiltAngle(void) {
    return (1.0f - 2.0f * (qpAttitude.xx + qpAttitude.yy));
}

int16_t calculateThrottleAngleCorrection(uint8_t throttle_correction_value)
{
    /*
    * Use 0 as the throttle angle correction if we are inverted, vertical or with a
    * small angle < 0.86 deg
    * TODO: Define this small angle in config.
    */
    if (getCosTiltAngle() <= 0.015f) {
        return 0;
    }
    int angle = lrintf(acos_approx(getCosTiltAngle()) * throttleAngleScale);
    if (angle > 900)
        angle = 900;
    return lrintf(throttle_correction_value * sin_approx(angle / (900.0f * M_PIf / 2.0f)));
}

#ifdef SIMULATOR_BUILD
void imuSetAttitudeRPY(float roll, float pitch, float yaw)
{
    IMU_LOCK;

    attitude.values.roll = roll * 10;
    attitude.values.pitch = pitch * 10;
    attitude.values.yaw = yaw * 10;

    IMU_UNLOCK;
}
void imuSetAttitudeQuat(float w, float x, float y, float z)
{
    IMU_LOCK;

    qAttitude.w = w;
    qAttitude.x = x;
    qAttitude.y = y;
    qAttitude.z = z;

    imuUpdateEulerAngles();

    IMU_UNLOCK;
}
#endif
#if defined(SIMULATOR_BUILD) && defined(SIMULATOR_IMU_SYNC)
void imuSetHasNewData(uint32_t dt)
{
    IMU_LOCK;

    imuUpdated = true;
    imuDeltaT = dt;

    IMU_UNLOCK;
}
#endif

<<<<<<< HEAD
bool quaternionHeadfreeOffsetSet(void) {
      if ((ABS(attitude.values.roll) < 450)  && (ABS(attitude.values.pitch) < 450)) {
        const float yaw = atan2_approx((+2.0f * (qpAttitude.wz + qpAttitude.xy)), (+1.0f - 2.0f * (qpAttitude.yy + qpAttitude.zz)));
        qOffset.w = cos_approx(yaw/2);
        qOffset.x = 0;
        qOffset.y = 0;
        qOffset.z = sin_approx(yaw/2);
        quaternionInverse(&qOffset, &qOffset);
        return(true);
=======
void imuQuaternionComputeProducts(quaternion *quat, quaternionProducts *quatProd)
{
    quatProd->ww = quat->w * quat->w;
    quatProd->wx = quat->w * quat->x;
    quatProd->wy = quat->w * quat->y;
    quatProd->wz = quat->w * quat->z;
    quatProd->xx = quat->x * quat->x;
    quatProd->xy = quat->x * quat->y;
    quatProd->xz = quat->x * quat->z;
    quatProd->yy = quat->y * quat->y;
    quatProd->yz = quat->y * quat->z;
    quatProd->zz = quat->z * quat->z;
}

bool imuQuaternionHeadfreeOffsetSet(void)
{
    if ((ABS(attitude.values.roll) < 450)  && (ABS(attitude.values.pitch) < 450)) {
        const float yaw = -atan2_approx((+2.0f * (qP.wz + qP.xy)), (+1.0f - 2.0f * (qP.yy + qP.zz)));

        offset.w = cos_approx(yaw/2);
        offset.x = 0;
        offset.y = 0;
        offset.z = sin_approx(yaw/2);

        return true;
>>>>>>> 5593b43a
    } else {
        return false;
    }
<<<<<<< HEAD
=======
}

void imuQuaternionMultiplication(quaternion *q1, quaternion *q2, quaternion *result)
{
    const float A = (q1->w + q1->x) * (q2->w + q2->x);
    const float B = (q1->z - q1->y) * (q2->y - q2->z);
    const float C = (q1->w - q1->x) * (q2->y + q2->z);
    const float D = (q1->y + q1->z) * (q2->w - q2->x);
    const float E = (q1->x + q1->z) * (q2->x + q2->y);
    const float F = (q1->x - q1->z) * (q2->x - q2->y);
    const float G = (q1->w + q1->y) * (q2->w - q2->z);
    const float H = (q1->w - q1->y) * (q2->w + q2->z);

    result->w = B + (- E - F + G + H) / 2.0f;
    result->x = A - (+ E + F + G + H) / 2.0f;
    result->y = C + (+ E - F + G - H) / 2.0f;
    result->z = D + (+ E - F - G + H) / 2.0f;
}

void imuQuaternionHeadfreeTransformVectorEarthToBody(t_fp_vector_def *v)
{
    quaternionProducts buffer;

    imuQuaternionMultiplication(&offset, &q, &headfree);
    imuQuaternionComputeProducts(&headfree, &buffer);

    const float x = (buffer.ww + buffer.xx - buffer.yy - buffer.zz) * v->X + 2.0f * (buffer.xy + buffer.wz) * v->Y + 2.0f * (buffer.xz - buffer.wy) * v->Z;
    const float y = 2.0f * (buffer.xy - buffer.wz) * v->X + (buffer.ww - buffer.xx + buffer.yy - buffer.zz) * v->Y + 2.0f * (buffer.yz + buffer.wx) * v->Z;
    const float z = 2.0f * (buffer.xz + buffer.wy) * v->X + 2.0f * (buffer.yz - buffer.wx) * v->Y + (buffer.ww - buffer.xx - buffer.yy + buffer.zz) * v->Z;

    v->X = x;
    v->Y = y;
    v->Z = z;
>>>>>>> 5593b43a
}<|MERGE_RESOLUTION|>--- conflicted
+++ resolved
@@ -157,21 +157,6 @@
 }
 
 #if defined(USE_ALT_HOLD)
-<<<<<<< HEAD
-=======
-static void imuTransformVectorBodyToEarth(t_fp_vector * v)
-{
-    // From body frame to earth frame
-    const float x = rMat[0][0] * v->V.X + rMat[0][1] * v->V.Y + rMat[0][2] * v->V.Z;
-    const float y = rMat[1][0] * v->V.X + rMat[1][1] * v->V.Y + rMat[1][2] * v->V.Z;
-    const float z = rMat[2][0] * v->V.X + rMat[2][1] * v->V.Y + rMat[2][2] * v->V.Z;
-
-    v->V.X = x;
-    v->V.Y = -y;
-    v->V.Z = z;
-}
-
->>>>>>> 5593b43a
 // rotate acc into Earth frame and calculate acceleration in it
 static void imuCalculateAcceleration(timeDelta_t deltaT)
 {
@@ -403,7 +388,6 @@
     qGyroYaw.z = sin_approx(yaw/2);
     //quaternionMultiply(&qGyroYaw, &qAcc, &qAcc);
 
-<<<<<<< HEAD
 
     //quaternionCopy(&qAccRoll, &qAttitude);
     //quaternionCopy(&qAccPitch, &qAcc);
@@ -417,37 +401,6 @@
 }
 
 STATIC_UNIT_TESTED void imuUpdateEulerAngles(void) {
-=======
-    // Integrate rate of change of quaternion
-    gx *= (0.5f * dt);
-    gy *= (0.5f * dt);
-    gz *= (0.5f * dt);
-
-    quaternion buffer;
-    buffer.w = q.w;
-    buffer.x = q.x;
-    buffer.y = q.y;
-    buffer.z = q.z;
-
-    q.w += (-buffer.x * gx - buffer.y * gy - buffer.z * gz);
-    q.x += (+buffer.w * gx + buffer.y * gz - buffer.z * gy);
-    q.y += (+buffer.w * gy - buffer.x * gz + buffer.z * gx);
-    q.z += (+buffer.w * gz + buffer.x * gy - buffer.y * gx);
-
-    // Normalise quaternion
-    float recipNorm = invSqrt(sq(q.w) + sq(q.x) + sq(q.y) + sq(q.z));
-    q.w *= recipNorm;
-    q.x *= recipNorm;
-    q.y *= recipNorm;
-    q.z *= recipNorm;
-
-    // Pre-compute rotation matrix from quaternion
-    imuComputeRotationMatrix();
-}
-
-STATIC_UNIT_TESTED void imuUpdateEulerAngles(void)
-{
->>>>>>> 5593b43a
     quaternionProducts buffer;
 
     if (FLIGHT_MODE(HEADFREE_MODE)) {
@@ -464,12 +417,7 @@
     if (attitude.values.yaw < 0)
         attitude.values.yaw += 3600;
 
-<<<<<<< HEAD
     if (getCosTiltAngle() > smallAngleCosZ) {
-=======
-    // Update small angle state
-    if (rMat[2][2] > smallAngleCosZ) {
->>>>>>> 5593b43a
         ENABLE_STATE(SMALL_ANGLE);
     } else {
         DISABLE_STATE(SMALL_ANGLE);
@@ -626,7 +574,6 @@
 }
 #endif
 
-<<<<<<< HEAD
 bool quaternionHeadfreeOffsetSet(void) {
       if ((ABS(attitude.values.roll) < 450)  && (ABS(attitude.values.pitch) < 450)) {
         const float yaw = atan2_approx((+2.0f * (qpAttitude.wz + qpAttitude.xy)), (+1.0f - 2.0f * (qpAttitude.yy + qpAttitude.zz)));
@@ -636,70 +583,7 @@
         qOffset.z = sin_approx(yaw/2);
         quaternionInverse(&qOffset, &qOffset);
         return(true);
-=======
-void imuQuaternionComputeProducts(quaternion *quat, quaternionProducts *quatProd)
-{
-    quatProd->ww = quat->w * quat->w;
-    quatProd->wx = quat->w * quat->x;
-    quatProd->wy = quat->w * quat->y;
-    quatProd->wz = quat->w * quat->z;
-    quatProd->xx = quat->x * quat->x;
-    quatProd->xy = quat->x * quat->y;
-    quatProd->xz = quat->x * quat->z;
-    quatProd->yy = quat->y * quat->y;
-    quatProd->yz = quat->y * quat->z;
-    quatProd->zz = quat->z * quat->z;
-}
-
-bool imuQuaternionHeadfreeOffsetSet(void)
-{
-    if ((ABS(attitude.values.roll) < 450)  && (ABS(attitude.values.pitch) < 450)) {
-        const float yaw = -atan2_approx((+2.0f * (qP.wz + qP.xy)), (+1.0f - 2.0f * (qP.yy + qP.zz)));
-
-        offset.w = cos_approx(yaw/2);
-        offset.x = 0;
-        offset.y = 0;
-        offset.z = sin_approx(yaw/2);
-
-        return true;
->>>>>>> 5593b43a
     } else {
         return false;
     }
-<<<<<<< HEAD
-=======
-}
-
-void imuQuaternionMultiplication(quaternion *q1, quaternion *q2, quaternion *result)
-{
-    const float A = (q1->w + q1->x) * (q2->w + q2->x);
-    const float B = (q1->z - q1->y) * (q2->y - q2->z);
-    const float C = (q1->w - q1->x) * (q2->y + q2->z);
-    const float D = (q1->y + q1->z) * (q2->w - q2->x);
-    const float E = (q1->x + q1->z) * (q2->x + q2->y);
-    const float F = (q1->x - q1->z) * (q2->x - q2->y);
-    const float G = (q1->w + q1->y) * (q2->w - q2->z);
-    const float H = (q1->w - q1->y) * (q2->w + q2->z);
-
-    result->w = B + (- E - F + G + H) / 2.0f;
-    result->x = A - (+ E + F + G + H) / 2.0f;
-    result->y = C + (+ E - F + G - H) / 2.0f;
-    result->z = D + (+ E - F - G + H) / 2.0f;
-}
-
-void imuQuaternionHeadfreeTransformVectorEarthToBody(t_fp_vector_def *v)
-{
-    quaternionProducts buffer;
-
-    imuQuaternionMultiplication(&offset, &q, &headfree);
-    imuQuaternionComputeProducts(&headfree, &buffer);
-
-    const float x = (buffer.ww + buffer.xx - buffer.yy - buffer.zz) * v->X + 2.0f * (buffer.xy + buffer.wz) * v->Y + 2.0f * (buffer.xz - buffer.wy) * v->Z;
-    const float y = 2.0f * (buffer.xy - buffer.wz) * v->X + (buffer.ww - buffer.xx + buffer.yy - buffer.zz) * v->Y + 2.0f * (buffer.yz + buffer.wx) * v->Z;
-    const float z = 2.0f * (buffer.xz + buffer.wy) * v->X + 2.0f * (buffer.yz - buffer.wx) * v->Y + (buffer.ww - buffer.xx - buffer.yy + buffer.zz) * v->Z;
-
-    v->X = x;
-    v->Y = y;
-    v->Z = z;
->>>>>>> 5593b43a
 }