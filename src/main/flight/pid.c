--- conflicted
+++ resolved
@@ -1004,13 +1004,7 @@
         DEBUG_SET(DEBUG_ANTI_GRAVITY, 1, lrintf(antiGravityThrottleHpf * 1000));
     }
     DEBUG_SET(DEBUG_ANTI_GRAVITY, 0, lrintf(itermAccelerator * 1000));
-<<<<<<< HEAD
-=======
-
-    // gradually scale back integration when above windup point
-    const float dynCi = constrainf((1.0f - motorMixRange) * ITermWindupPointInv, 0.0f, 1.0f)
-        * dT * itermAccelerator;
->>>>>>> c28ca22f
+
 
     // gradually scale back integration when above windup point
     const float dynCi = constrainf((1.0f - getMotorMixRange()) * ITermWindupPointInv, 0.0f, 1.0f)
@@ -1044,7 +1038,6 @@
 #endif // USE_YAW_SPIN_RECOVERY
 
         // -----calculate error rate
-<<<<<<< HEAD
         errorRate = currentPidSetpoint - gyro.gyroADCf[axis]; // r - y
 
         handleCrashRecovery(
@@ -1052,86 +1045,7 @@
             &currentPidSetpoint, &errorRate);
 
         float dDelta = activePidController(pidProfile, axis, errorRate, dynCi, iDT, currentPidSetpoint);
-=======
-        const float gyroRate = gyro.gyroADCf[axis]; // Process variable from gyro output in deg/sec
-        float errorRate = currentPidSetpoint - gyroRate; // r - y
-        handleCrashRecovery(
-            pidProfile->crash_recovery, angleTrim, axis, currentTimeUs, gyroRate,
-            &currentPidSetpoint, &errorRate);
-
-#ifdef USE_ABSOLUTE_CONTROL
-        float acCorrection = 0;
-        float acErrorRate;
-#endif        
-
-        const float ITerm = pidData[axis].I;
-        float itermErrorRate = errorRate;
-
-#if defined(USE_ITERM_RELAX)
-        if (itermRelax && (axis < FD_YAW || itermRelax == ITERM_RELAX_RPY || itermRelax == ITERM_RELAX_RPY_INC)) {
-            const float setpointLpf = pt1FilterApply(&windupLpf[axis], currentPidSetpoint);
-            const float setpointHpf = fabsf(currentPidSetpoint - setpointLpf);
-            const float itermRelaxFactor = 1 - setpointHpf / ITERM_RELAX_SETPOINT_THRESHOLD;
-
-            const bool isDecreasingI = ((ITerm > 0) && (itermErrorRate < 0)) || ((ITerm < 0) && (itermErrorRate > 0));
-            if ((itermRelax >= ITERM_RELAX_RP_INC) && isDecreasingI) {
-                // Do Nothing, use the precalculed itermErrorRate
-            } else if (itermRelaxType == ITERM_RELAX_SETPOINT && setpointHpf < ITERM_RELAX_SETPOINT_THRESHOLD) {
-                itermErrorRate *= itermRelaxFactor;
-            } else if (itermRelaxType == ITERM_RELAX_GYRO ) {
-                itermErrorRate = fapplyDeadband(setpointLpf - gyroRate, setpointHpf);
-            } else {
-                itermErrorRate = 0.0f;
-            }
-
-            if (axis == FD_ROLL) {
-                DEBUG_SET(DEBUG_ITERM_RELAX, 0, lrintf(setpointHpf));
-                DEBUG_SET(DEBUG_ITERM_RELAX, 1, lrintf(itermRelaxFactor * 100.0f));
-                DEBUG_SET(DEBUG_ITERM_RELAX, 2, lrintf(itermErrorRate));
-            }
-
-#if defined(USE_ABSOLUTE_CONTROL)
-            const float gmaxac = setpointLpf + 2 * setpointHpf;
-            const float gminac = setpointLpf - 2 * setpointHpf;
-            if (gyroRate >= gminac && gyroRate <= gmaxac) {
-                float acErrorRate1 = gmaxac - gyroRate;
-                float acErrorRate2 = gminac - gyroRate;
-                if (acErrorRate1 * axisError[axis] < 0) {
-                    acErrorRate = acErrorRate1;
-                } else {
-                    acErrorRate = acErrorRate2;
-                }
-                if (fabsf(acErrorRate * dT) > fabsf(axisError[axis]) ) {
-                    acErrorRate = -axisError[axis] / dT;
-                }
-            } else {
-                acErrorRate = (gyroRate > gmaxac ? gmaxac : gminac ) - gyroRate;
-            }
-#endif // USE_ABSOLUTE_CONTROL             
-        } else
-#endif // USE_ITERM_RELAX
-        {
-#if defined(USE_ABSOLUTE_CONTROL)
-            acErrorRate = itermErrorRate;
-#endif // USE_ABSOLUTE_CONTROL
-        }
-        
-#if defined(USE_ABSOLUTE_CONTROL)
-        if (acGain > 0 && isAirmodeActivated()) {
-            axisError[axis] = constrainf(axisError[axis] + acErrorRate * dT, -acErrorLimit, acErrorLimit);
-            acCorrection = constrainf(axisError[axis] * acGain, -acLimit, acLimit);
-            currentPidSetpoint += acCorrection;
-            itermErrorRate += acCorrection;
-            if (axis == FD_ROLL) {
-                DEBUG_SET(DEBUG_ITERM_RELAX, 3, lrintf(axisError[axis] * 10));
-            }
-        }
-#endif
-
-        // --------low-level gyro-based PID based on 2DOF PID controller. ----------
-        // 2-DOF PID controller with optional filter on derivative term.
-        // b = 1 and only c (feedforward weight) can be tuned (amount derivative on measurement or error).
->>>>>>> c28ca22f
+
 
         detectAndSetCrashRecovery(pidProfile->crash_recovery, axis, currentTimeUs, dDelta, errorRate);
 
