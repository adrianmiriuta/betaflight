/*
 * This file is part of Cleanflight.
 *
 * Cleanflight is free software: you can redistribute it and/or modify
 * it under the terms of the GNU General Public License as published by
 * the Free Software Foundation, either version 3 of the License, or
 * (at your option) any later version.
 *
 * Cleanflight is distributed in the hope that it will be useful,
 * but WITHOUT ANY WARRANTY; without even the implied warranty of
 * MERCHANTABILITY or FITNESS FOR A PARTICULAR PURPOSE.  See the
 * GNU General Public License for more details.
 *
 * You should have received a copy of the GNU General Public License
 * along with Cleanflight.  If not, see <http://www.gnu.org/licenses/>.
 */

#include <stdbool.h>
#include <stdint.h>
#include <string.h>
#include <math.h>

#include "platform.h"

#include "build/debug.h"

#include "blackbox/blackbox.h"

#include "common/axis.h"
#include "common/filter.h"
#include "common/maths.h"
#include "common/utils.h"

#include "config/feature.h"
#include "pg/pg.h"
#include "pg/pg_ids.h"

#include "drivers/light_led.h"
#include "drivers/sound_beeper.h"
#include "drivers/system.h"
#include "drivers/time.h"
#include "drivers/transponder_ir.h"

#include "sensors/acceleration.h"
#include "sensors/barometer.h"
#include "sensors/battery.h"
#include "sensors/boardalignment.h"
#include "sensors/gyro.h"
#include "sensors/sensors.h"

#include "fc/config.h"
#include "fc/controlrate_profile.h"
#include "fc/fc_core.h"
#include "fc/fc_rc.h"
#include "fc/rc_adjustments.h"
#include "fc/rc_controls.h"
#include "fc/runtime_config.h"

#include "msp/msp_serial.h"

#include "interface/cli.h"

#include "io/asyncfatfs/asyncfatfs.h"
#include "io/beeper.h"
#include "io/gps.h"
#include "io/motors.h"
#include "io/servos.h"
#include "io/serial.h"
#include "io/statusindicator.h"
#include "io/transponder_ir.h"
#include "io/vtx_control.h"
#include "io/vtx_rtc6705.h"

#include "rx/rx.h"

#include "scheduler/scheduler.h"

#include "telemetry/telemetry.h"

#include "flight/altitude.h"
#include "flight/failsafe.h"
#include "flight/imu.h"
#include "flight/mixer.h"
#include "flight/navigation.h"
#include "flight/pid.h"
#include "flight/servos.h"


// June 2013     V2.2-dev

enum {
    ALIGN_GYRO = 0,
    ALIGN_ACCEL = 1,
    ALIGN_MAG = 2
};


#define GYRO_WATCHDOG_DELAY 80 //  delay for gyro sync

#ifdef USE_RUNAWAY_TAKEOFF
#define RUNAWAY_TAKEOFF_PIDSUM_THRESHOLD         600   // The pidSum threshold required to trigger - corresponds to a pidSum value of 60% (raw 600) in the blackbox viewer
#define RUNAWAY_TAKEOFF_ACTIVATE_DELAY           75000 // (75ms) Time in microseconds where pidSum is above threshold to trigger
#define RUNAWAY_TAKEOFF_DEACTIVATE_STICK_PERCENT 15    // 15% - minimum stick deflection during deactivation phase
#define RUNAWAY_TAKEOFF_DEACTIVATE_PIDSUM_LIMIT  100   // 10.0% - pidSum limit during deactivation phase
#define RUNAWAY_TAKEOFF_GYRO_LIMIT_RP            15    // Roll/pitch 15 deg/sec threshold to prevent triggering during bench testing without props
#define RUNAWAY_TAKEOFF_GYRO_LIMIT_YAW           50    // Yaw 50 deg/sec threshold to prevent triggering during bench testing without props
#define RUNAWAY_TAKEOFF_HIGH_THROTTLE_PERCENT    75    // High throttle limit to accelerate deactivation (halves the deactivation delay)

#define DEBUG_RUNAWAY_TAKEOFF_ENABLED_STATE      0
#define DEBUG_RUNAWAY_TAKEOFF_ACTIVATING_DELAY   1
#define DEBUG_RUNAWAY_TAKEOFF_DEACTIVATING_DELAY 2
#define DEBUG_RUNAWAY_TAKEOFF_DEACTIVATING_TIME  3

#define DEBUG_RUNAWAY_TAKEOFF_TRUE  1
#define DEBUG_RUNAWAY_TAKEOFF_FALSE 0
#endif


#if defined(USE_GPS) || defined(USE_MAG)
int16_t magHold;
#endif

static bool flipOverAfterCrashMode = false;

static uint32_t disarmAt;     // Time of automatic disarm when "Don't spin the motors when armed" is enabled and auto_disarm_delay is nonzero

bool isRXDataNew;
static int lastArmingDisabledReason = 0;

#ifdef USE_RUNAWAY_TAKEOFF
static timeUs_t runawayTakeoffDeactivateUs = 0;
static timeUs_t runawayTakeoffAccumulatedUs = 0;
static bool runawayTakeoffCheckDisabled = false;
static timeUs_t runawayTakeoffTriggerUs = 0;
static bool runawayTakeoffTemporarilyDisabled = false;
#endif


PG_REGISTER_WITH_RESET_TEMPLATE(throttleCorrectionConfig_t, throttleCorrectionConfig, PG_THROTTLE_CORRECTION_CONFIG, 0);

PG_RESET_TEMPLATE(throttleCorrectionConfig_t, throttleCorrectionConfig,
    .throttle_correction_value = 0,      // could 10 with althold or 40 for fpv
    .throttle_correction_angle = 800     // could be 80.0 deg with atlhold or 45.0 for fpv
);

void applyAndSaveAccelerometerTrimsDelta(rollAndPitchTrims_t *rollAndPitchTrimsDelta)
{
    accelerometerConfigMutable()->accelerometerTrims.values.roll += rollAndPitchTrimsDelta->values.roll;
    accelerometerConfigMutable()->accelerometerTrims.values.pitch += rollAndPitchTrimsDelta->values.pitch;

    saveConfigAndNotify();
}

static bool isCalibrating(void)
{
#ifdef USE_BARO
    if (sensors(SENSOR_BARO) && !isBaroCalibrationComplete()) {
        return true;
    }
#endif

    // Note: compass calibration is handled completely differently, outside of the main loop, see f.CALIBRATE_MAG

    return (!accIsCalibrationComplete() && sensors(SENSOR_ACC)) || (!isGyroCalibrationComplete());
}

void resetArmingDisabled(void)
{
    lastArmingDisabledReason = 0;
}

void updateArmingStatus(void)
{
    if (ARMING_FLAG(ARMED)) {
        LED0_ON;
    } else {
        // Check if the power on arming grace time has elapsed
        if ((getArmingDisableFlags() & ARMING_DISABLED_BOOT_GRACE_TIME) && (millis() >= systemConfig()->powerOnArmingGraceTime * 1000)) {
            // If so, unset the grace time arming disable flag
            unsetArmingDisabled(ARMING_DISABLED_BOOT_GRACE_TIME);
        }

        // If switch is used for arming then check it is not defaulting to on when the RX link recovers from a fault
        if (!isUsingSticksForArming()) {
            static bool hadRx = false;
            const bool haveRx = rxIsReceivingSignal();

            const bool justGotRxBack = !hadRx && haveRx;

            if (justGotRxBack && IS_RC_MODE_ACTIVE(BOXARM)) {
                // If the RX has just started to receive a signal again and the arm switch is on, apply arming restriction
                setArmingDisabled(ARMING_DISABLED_BAD_RX_RECOVERY);
            } else if (haveRx && !IS_RC_MODE_ACTIVE(BOXARM)) {
                // If RX signal is OK and the arm switch is off, remove arming restriction
                unsetArmingDisabled(ARMING_DISABLED_BAD_RX_RECOVERY);
            }

            hadRx = haveRx;
        }

        if (IS_RC_MODE_ACTIVE(BOXFAILSAFE)) {
            setArmingDisabled(ARMING_DISABLED_BOXFAILSAFE);
        } else {
            unsetArmingDisabled(ARMING_DISABLED_BOXFAILSAFE);
        }

        if (calculateThrottleStatus() != THROTTLE_LOW) {
            setArmingDisabled(ARMING_DISABLED_THROTTLE);
        } else {
            unsetArmingDisabled(ARMING_DISABLED_THROTTLE);
        }

        if (!STATE(SMALL_ANGLE) && !IS_RC_MODE_ACTIVE(BOXFLIPOVERAFTERCRASH)) {
            setArmingDisabled(ARMING_DISABLED_ANGLE);
        } else {
            unsetArmingDisabled(ARMING_DISABLED_ANGLE);
        }

        if (averageSystemLoadPercent > 100) {
            setArmingDisabled(ARMING_DISABLED_LOAD);
        } else {
            unsetArmingDisabled(ARMING_DISABLED_LOAD);
        }

        if (isCalibrating()) {
            setArmingDisabled(ARMING_DISABLED_CALIBRATING);
        } else {
            unsetArmingDisabled(ARMING_DISABLED_CALIBRATING);
        }

        if (isModeActivationConditionPresent(BOXPREARM)) {
            if (IS_RC_MODE_ACTIVE(BOXPREARM) && !ARMING_FLAG(WAS_ARMED_WITH_PREARM)) {
                unsetArmingDisabled(ARMING_DISABLED_NOPREARM);
            } else {
                setArmingDisabled(ARMING_DISABLED_NOPREARM);
            }
        }

        if (!isUsingSticksForArming()) {
          /* Ignore ARMING_DISABLED_CALIBRATING if we are going to calibrate gyro on first arm */
          bool ignoreGyro = armingConfig()->gyro_cal_on_first_arm
                         && !(getArmingDisableFlags() & ~(ARMING_DISABLED_ARM_SWITCH | ARMING_DISABLED_CALIBRATING));

          /* Ignore ARMING_DISABLED_THROTTLE (once arm switch is on) if we are in 3D mode */
          bool ignoreThrottle = feature(FEATURE_3D)
                             && !IS_RC_MODE_ACTIVE(BOX3D)
                             && !flight3DConfig()->switched_mode3d
                             && !(getArmingDisableFlags() & ~(ARMING_DISABLED_ARM_SWITCH | ARMING_DISABLED_THROTTLE));

#ifdef USE_RUNAWAY_TAKEOFF
           if (!IS_RC_MODE_ACTIVE(BOXARM)) {
               unsetArmingDisabled(ARMING_DISABLED_RUNAWAY_TAKEOFF);
           }
#endif

          // If arming is disabled and the ARM switch is on
          if (isArmingDisabled()
              && !ignoreGyro
              && !ignoreThrottle
              && IS_RC_MODE_ACTIVE(BOXARM)) {
              setArmingDisabled(ARMING_DISABLED_ARM_SWITCH);
          } else if (!IS_RC_MODE_ACTIVE(BOXARM)) {
              unsetArmingDisabled(ARMING_DISABLED_ARM_SWITCH);
          }
        }

        if (isArmingDisabled()) {
            warningLedFlash();
        } else {
            warningLedDisable();
        }

        warningLedUpdate();
    }
}

void disarm(void)
{
    if (ARMING_FLAG(ARMED)) {
        DISABLE_ARMING_FLAG(ARMED);

#ifdef USE_BLACKBOX
        if (blackboxConfig()->device) {
            blackboxFinish();
        }
#endif
        BEEP_OFF;
        // if ARMING_DISABLED_RUNAWAY_TAKEOFF is set then we want to play it's beep pattern instead
        if (!(getArmingDisableFlags() & ARMING_DISABLED_RUNAWAY_TAKEOFF)) {
            beeper(BEEPER_DISARMING);      // emit disarm tone
        }
    }
}

void tryArm(void)
{
    if (armingConfig()->gyro_cal_on_first_arm) {
        gyroStartCalibration(true);
    }

    updateArmingStatus();

    if (!isArmingDisabled()) {
        if (ARMING_FLAG(ARMED)) {
            return;
        }
#ifdef USE_DSHOT
        if (isMotorProtocolDshot() && isModeActivationConditionPresent(BOXFLIPOVERAFTERCRASH)) {
            pwmDisableMotors();
            delay(1);

            if (!IS_RC_MODE_ACTIVE(BOXFLIPOVERAFTERCRASH)) {
                flipOverAfterCrashMode = false;
                if (!feature(FEATURE_3D)) {
                    pwmWriteDshotCommand(ALL_MOTORS, getMotorCount(), DSHOT_CMD_SPIN_DIRECTION_NORMAL);
                }
            } else {
                flipOverAfterCrashMode = true;
#ifdef USE_RUNAWAY_TAKEOFF
                runawayTakeoffCheckDisabled = false;
#endif
                if (!feature(FEATURE_3D)) {
                    pwmWriteDshotCommand(ALL_MOTORS, getMotorCount(), DSHOT_CMD_SPIN_DIRECTION_REVERSED);
                }
            }

            pwmEnableMotors();
        }
#endif

        ENABLE_ARMING_FLAG(ARMED);
        ENABLE_ARMING_FLAG(WAS_EVER_ARMED);

        if (isModeActivationConditionPresent(BOXPREARM)) {
            ENABLE_ARMING_FLAG(WAS_ARMED_WITH_PREARM);
        }
        imuQuaternionHeadfreeOffsetSet();

        disarmAt = millis() + armingConfig()->auto_disarm_delay * 1000;   // start disarm timeout, will be extended when throttle is nonzero

        lastArmingDisabledReason = 0;

        //beep to indicate arming
#ifdef USE_GPS
        if (feature(FEATURE_GPS) && STATE(GPS_FIX) && gpsSol.numSat >= 5) {
            beeper(BEEPER_ARMING_GPS_FIX);
        } else {
            beeper(BEEPER_ARMING);
        }
#else
        beeper(BEEPER_ARMING);
#endif

#ifdef USE_RUNAWAY_TAKEOFF
        runawayTakeoffDeactivateUs = 0;
        runawayTakeoffAccumulatedUs = 0;
        runawayTakeoffTriggerUs = 0;
#endif
    } else {
        if (!isFirstArmingGyroCalibrationRunning()) {
            int armingDisabledReason = ffs(getArmingDisableFlags());
            if (lastArmingDisabledReason != armingDisabledReason) {
                lastArmingDisabledReason = armingDisabledReason;

                beeperWarningBeeps(armingDisabledReason);
            }
        }
    }
}

// Automatic ACC Offset Calibration
bool AccInflightCalibrationArmed = false;
bool AccInflightCalibrationMeasurementDone = false;
bool AccInflightCalibrationSavetoEEProm = false;
bool AccInflightCalibrationActive = false;
uint16_t InflightcalibratingA = 0;

void handleInflightCalibrationStickPosition(void)
{
    if (AccInflightCalibrationMeasurementDone) {
        // trigger saving into eeprom after landing
        AccInflightCalibrationMeasurementDone = false;
        AccInflightCalibrationSavetoEEProm = true;
    } else {
        AccInflightCalibrationArmed = !AccInflightCalibrationArmed;
        if (AccInflightCalibrationArmed) {
            beeper(BEEPER_ACC_CALIBRATION);
        } else {
            beeper(BEEPER_ACC_CALIBRATION_FAIL);
        }
    }
}

static void updateInflightCalibrationState(void)
{
    if (AccInflightCalibrationArmed && ARMING_FLAG(ARMED) && rcData[THROTTLE] > rxConfig()->mincheck && !IS_RC_MODE_ACTIVE(BOXARM)) {   // Copter is airborne and you are turning it off via boxarm : start measurement
        InflightcalibratingA = 50;
        AccInflightCalibrationArmed = false;
    }
    if (IS_RC_MODE_ACTIVE(BOXCALIB)) {      // Use the Calib Option to activate : Calib = TRUE measurement started, Land and Calib = 0 measurement stored
        if (!AccInflightCalibrationActive && !AccInflightCalibrationMeasurementDone)
            InflightcalibratingA = 50;
        AccInflightCalibrationActive = true;
    } else if (AccInflightCalibrationMeasurementDone && !ARMING_FLAG(ARMED)) {
        AccInflightCalibrationMeasurementDone = false;
        AccInflightCalibrationSavetoEEProm = true;
    }
}

#if defined(USE_GPS) || defined(USE_MAG)
void updateMagHold(void)
{
    if (ABS(rcCommand[YAW]) < 15 && FLIGHT_MODE(MAG_MODE)) {
        int16_t dif = DECIDEGREES_TO_DEGREES(attitude.values.yaw) - magHold;
        if (dif <= -180)
            dif += 360;
        if (dif >= +180)
            dif -= 360;
        dif *= -GET_DIRECTION(rcControlsConfig()->yaw_control_reversed);
        if (STATE(SMALL_ANGLE))
            rcCommand[YAW] -= dif * currentPidProfile->pid[PID_MAG].P / 30;    // 18 deg
    } else
        magHold = DECIDEGREES_TO_DEGREES(attitude.values.yaw);
}
#endif

#ifdef USE_VTX_CONTROL
static bool canUpdateVTX(void)
{
#ifdef USE_VTX_RTC6705
    return vtxRTC6705CanUpdate();
#endif
    return true;
}
#endif

#ifdef USE_RUNAWAY_TAKEOFF
// determine if the R/P/Y stick deflection exceeds the specified limit - integer math is good enough here.
bool areSticksActive(uint8_t stickPercentLimit)
{
    for (int axis = FD_ROLL; axis <= FD_YAW; axis ++) {
        const uint8_t deadband = axis == FD_YAW ? rcControlsConfig()->yaw_deadband : rcControlsConfig()->deadband;
        uint8_t stickPercent = 0;
        if ((rcData[axis] >= PWM_RANGE_MAX) || (rcData[axis] <= PWM_RANGE_MIN)) {
            stickPercent = 100;
        } else {
            if (rcData[axis] > (rxConfig()->midrc + deadband)) {
                stickPercent = ((rcData[axis] - rxConfig()->midrc - deadband) * 100) / (PWM_RANGE_MAX - rxConfig()->midrc - deadband);
            } else if (rcData[axis] < (rxConfig()->midrc - deadband)) {
                stickPercent = ((rxConfig()->midrc - deadband - rcData[axis]) * 100) / (rxConfig()->midrc - deadband - PWM_RANGE_MIN);
            }
        }
        if (stickPercent >= stickPercentLimit) {
            return true;
        }
    }
    return false;
}


// allow temporarily disabling runaway takeoff prevention if we are connected
// to the configurator and the ARMING_DISABLED_MSP flag is cleared.
void runawayTakeoffTemporaryDisable(uint8_t disableFlag)
{
    runawayTakeoffTemporarilyDisabled = disableFlag;
}
#endif


// calculate the throttle stick percent - integer math is good enough here.
uint8_t calculateThrottlePercent(void)
{
    uint8_t ret = 0;
    if (feature(FEATURE_3D)
        && !IS_RC_MODE_ACTIVE(BOX3D)
        && !flight3DConfig()->switched_mode3d) {

        if ((rcData[THROTTLE] >= PWM_RANGE_MAX) || (rcData[THROTTLE] <= PWM_RANGE_MIN)) {
            ret = 100;
        } else {
            if (rcData[THROTTLE] > (rxConfig()->midrc + flight3DConfig()->deadband3d_throttle)) {
                ret = ((rcData[THROTTLE] - rxConfig()->midrc - flight3DConfig()->deadband3d_throttle) * 100) / (PWM_RANGE_MAX - rxConfig()->midrc - flight3DConfig()->deadband3d_throttle);
            } else if (rcData[THROTTLE] < (rxConfig()->midrc - flight3DConfig()->deadband3d_throttle)) {
                ret = ((rxConfig()->midrc - flight3DConfig()->deadband3d_throttle - rcData[THROTTLE]) * 100) / (rxConfig()->midrc - flight3DConfig()->deadband3d_throttle - PWM_RANGE_MIN);
            }
        }
    } else {
        ret = constrain(((rcData[THROTTLE] - rxConfig()->mincheck) * 100) / (PWM_RANGE_MAX - rxConfig()->mincheck), 0, 100);
    }
    return ret;
}


/*
 * processRx called from taskUpdateRxMain
 */
bool processRx(timeUs_t currentTimeUs)
{
    static bool armedBeeperOn = false;
    static bool airmodeIsActivated;

    if (!calculateRxChannelsAndUpdateFailsafe(currentTimeUs)) {
        return false;
    }

    // in 3D mode, we need to be able to disarm by switch at any time
    if (feature(FEATURE_3D)) {
        if (!IS_RC_MODE_ACTIVE(BOXARM))
            disarm();
    }

    updateRSSI(currentTimeUs);

    if (currentTimeUs > FAILSAFE_POWER_ON_DELAY_US && !failsafeIsMonitoring()) {
        failsafeStartMonitoring();
    }
    failsafeUpdateState();

    const throttleStatus_e throttleStatus = calculateThrottleStatus();
    const uint8_t throttlePercent = calculateThrottlePercent();

    if (isAirmodeActive() && ARMING_FLAG(ARMED)) {
        if (throttlePercent >= rxConfig()->airModeActivateThreshold) {
            airmodeIsActivated = true; // Prevent Iterm from being reset
        }
    } else {
        airmodeIsActivated = false;
    }

    /* In airmode Iterm should be prevented to grow when Low thottle and Roll + Pitch Centered.
     This is needed to prevent Iterm winding on the ground, but keep full stabilisation on 0 throttle while in air */
    if (throttleStatus == THROTTLE_LOW && !airmodeIsActivated) {
        pidResetITerm();
        if (currentPidProfile->pidAtMinThrottle)
            pidStabilisationState(PID_STABILISATION_ON);
        else
            pidStabilisationState(PID_STABILISATION_OFF);
    } else {
        pidStabilisationState(PID_STABILISATION_ON);
    }

#ifdef USE_RUNAWAY_TAKEOFF
    // If runaway_takeoff_prevention is enabled, accumulate the amount of time that throttle
    // is above runaway_takeoff_deactivate_throttle with the any of the R/P/Y sticks deflected
    // to at least runaway_takeoff_stick_percent percent while the pidSum on all axis is kept low.
    // Once the amount of accumulated time exceeds runaway_takeoff_deactivate_delay then disable
    // prevention for the remainder of the battery.

    if (ARMING_FLAG(ARMED)
        && pidConfig()->runaway_takeoff_prevention
        && !runawayTakeoffCheckDisabled
        && !flipOverAfterCrashMode
        && !runawayTakeoffTemporarilyDisabled
        && !STATE(FIXED_WING)) {

        // Determine if we're in "flight"
        //   - motors running
        //   - throttle over runaway_takeoff_deactivate_throttle_percent
        //   - sticks are active and have deflection greater than runaway_takeoff_deactivate_stick_percent
        //   - pidSum on all axis is less then runaway_takeoff_deactivate_pidlimit
        bool inStableFlight = false;
        if (!feature(FEATURE_MOTOR_STOP) || isAirmodeActive() || (throttleStatus != THROTTLE_LOW)) { // are motors running?
            const uint8_t lowThrottleLimit = pidConfig()->runaway_takeoff_deactivate_throttle;
            const uint8_t midThrottleLimit = constrain(lowThrottleLimit * 2, lowThrottleLimit * 2, RUNAWAY_TAKEOFF_HIGH_THROTTLE_PERCENT);
            if ((((throttlePercent >= lowThrottleLimit) && areSticksActive(RUNAWAY_TAKEOFF_DEACTIVATE_STICK_PERCENT)) || (throttlePercent >= midThrottleLimit))
                && (fabsf(axisPIDSum[FD_PITCH]) < RUNAWAY_TAKEOFF_DEACTIVATE_PIDSUM_LIMIT)
                && (fabsf(axisPIDSum[FD_ROLL]) < RUNAWAY_TAKEOFF_DEACTIVATE_PIDSUM_LIMIT)
                && (fabsf(axisPIDSum[FD_YAW]) < RUNAWAY_TAKEOFF_DEACTIVATE_PIDSUM_LIMIT)) {

                inStableFlight = true;
                if (runawayTakeoffDeactivateUs == 0) {
                    runawayTakeoffDeactivateUs = currentTimeUs;
                }
            }
        }

        // If we're in flight, then accumulate the time and deactivate once it exceeds runaway_takeoff_deactivate_delay milliseconds
        if (inStableFlight) {
            if (runawayTakeoffDeactivateUs == 0) {
                runawayTakeoffDeactivateUs = currentTimeUs;
            }
            uint16_t deactivateDelay = pidConfig()->runaway_takeoff_deactivate_delay;
            // at high throttle levels reduce deactivation delay by 50%
            if (throttlePercent >= RUNAWAY_TAKEOFF_HIGH_THROTTLE_PERCENT) {
                deactivateDelay = deactivateDelay / 2;
            }
            if ((cmpTimeUs(currentTimeUs, runawayTakeoffDeactivateUs) + runawayTakeoffAccumulatedUs) > deactivateDelay * 1000) {
                runawayTakeoffCheckDisabled = true;
            }

        } else {
            if (runawayTakeoffDeactivateUs != 0) {
                runawayTakeoffAccumulatedUs += cmpTimeUs(currentTimeUs, runawayTakeoffDeactivateUs);
            }
            runawayTakeoffDeactivateUs = 0;
        }
        if (runawayTakeoffDeactivateUs == 0) {
            DEBUG_SET(DEBUG_RUNAWAY_TAKEOFF, DEBUG_RUNAWAY_TAKEOFF_DEACTIVATING_DELAY, DEBUG_RUNAWAY_TAKEOFF_FALSE);
            DEBUG_SET(DEBUG_RUNAWAY_TAKEOFF, DEBUG_RUNAWAY_TAKEOFF_DEACTIVATING_TIME, runawayTakeoffAccumulatedUs / 1000);
        } else {
            DEBUG_SET(DEBUG_RUNAWAY_TAKEOFF, DEBUG_RUNAWAY_TAKEOFF_DEACTIVATING_DELAY, DEBUG_RUNAWAY_TAKEOFF_TRUE);
            DEBUG_SET(DEBUG_RUNAWAY_TAKEOFF, DEBUG_RUNAWAY_TAKEOFF_DEACTIVATING_TIME, (cmpTimeUs(currentTimeUs, runawayTakeoffDeactivateUs) + runawayTakeoffAccumulatedUs) / 1000);
        }
    } else {
        DEBUG_SET(DEBUG_RUNAWAY_TAKEOFF, DEBUG_RUNAWAY_TAKEOFF_DEACTIVATING_DELAY, DEBUG_RUNAWAY_TAKEOFF_FALSE);
        DEBUG_SET(DEBUG_RUNAWAY_TAKEOFF, DEBUG_RUNAWAY_TAKEOFF_DEACTIVATING_TIME, DEBUG_RUNAWAY_TAKEOFF_FALSE);
    }
#endif

    // When armed and motors aren't spinning, do beeps and then disarm
    // board after delay so users without buzzer won't lose fingers.
    // mixTable constrains motor commands, so checking  throttleStatus is enough
    if (ARMING_FLAG(ARMED)
        && feature(FEATURE_MOTOR_STOP)
        && !STATE(FIXED_WING)
        && !feature(FEATURE_3D)
        && !isAirmodeActive()
    ) {
        if (isUsingSticksForArming()) {
            if (throttleStatus == THROTTLE_LOW) {
                if (armingConfig()->auto_disarm_delay != 0
                    && (int32_t)(disarmAt - millis()) < 0
                ) {
                    // auto-disarm configured and delay is over
                    disarm();
                    armedBeeperOn = false;
                } else {
                    // still armed; do warning beeps while armed
                    beeper(BEEPER_ARMED);
                    armedBeeperOn = true;
                }
            } else {
                // throttle is not low
                if (armingConfig()->auto_disarm_delay != 0) {
                    // extend disarm time
                    disarmAt = millis() + armingConfig()->auto_disarm_delay * 1000;
                }

                if (armedBeeperOn) {
                    beeperSilence();
                    armedBeeperOn = false;
                }
            }
        } else {
            // arming is via AUX switch; beep while throttle low
            if (throttleStatus == THROTTLE_LOW) {
                beeper(BEEPER_ARMED);
                armedBeeperOn = true;
            } else if (armedBeeperOn) {
                beeperSilence();
                armedBeeperOn = false;
            }
        }
    }

    processRcStickPositions();

    if (feature(FEATURE_INFLIGHT_ACC_CAL)) {
        updateInflightCalibrationState();
    }

    updateActivatedModes();

#ifdef USE_DSHOT
    /* Enable beep warning when the crash flip mode is active */
    if (isMotorProtocolDshot() && isModeActivationConditionPresent(BOXFLIPOVERAFTERCRASH) && IS_RC_MODE_ACTIVE(BOXFLIPOVERAFTERCRASH)) {
        beeper(BEEPER_CRASH_FLIP_MODE);
    }
#endif

    if (!cliMode) {
        updateAdjustmentStates();
        processRcAdjustments(currentControlRateProfile);
    }

    bool canUseHorizonMode = true;

    if ((IS_RC_MODE_ACTIVE(BOXANGLE) || failsafeIsActive()) && (sensors(SENSOR_ACC))) {
        // bumpless transfer to Level mode
        canUseHorizonMode = false;

        if (!FLIGHT_MODE(ANGLE_MODE)) {
            ENABLE_FLIGHT_MODE(ANGLE_MODE);
        }
    } else {
        DISABLE_FLIGHT_MODE(ANGLE_MODE); // failsafe support
    }

    if (IS_RC_MODE_ACTIVE(BOXHORIZON) && canUseHorizonMode) {

        DISABLE_FLIGHT_MODE(ANGLE_MODE);

        if (!FLIGHT_MODE(HORIZON_MODE)) {
            ENABLE_FLIGHT_MODE(HORIZON_MODE);
        }
    } else {
        DISABLE_FLIGHT_MODE(HORIZON_MODE);
    }

    if (FLIGHT_MODE(ANGLE_MODE) || FLIGHT_MODE(HORIZON_MODE)) {
        LED1_ON;
        // increase frequency of attitude task to reduce drift when in angle or horizon mode
        rescheduleTask(TASK_ATTITUDE, TASK_PERIOD_HZ(500));
    } else {
        LED1_OFF;
        rescheduleTask(TASK_ATTITUDE, TASK_PERIOD_HZ(100));
    }

    if (!IS_RC_MODE_ACTIVE(BOXPREARM) && ARMING_FLAG(WAS_ARMED_WITH_PREARM)) {
        DISABLE_ARMING_FLAG(WAS_ARMED_WITH_PREARM);
    }

#if defined(USE_ACC) || defined(USE_MAG)
    if (sensors(SENSOR_ACC) || sensors(SENSOR_MAG)) {
#if defined(USE_GPS) || defined(USE_MAG)
        if (IS_RC_MODE_ACTIVE(BOXMAG)) {
            if (!FLIGHT_MODE(MAG_MODE)) {
                ENABLE_FLIGHT_MODE(MAG_MODE);
                magHold = DECIDEGREES_TO_DEGREES(attitude.values.yaw);
            }
        } else {
            DISABLE_FLIGHT_MODE(MAG_MODE);
        }
#endif
        if (IS_RC_MODE_ACTIVE(BOXHEADFREE)) {
            if (!FLIGHT_MODE(HEADFREE_MODE)) {
                ENABLE_FLIGHT_MODE(HEADFREE_MODE);
            }
        } else {
            DISABLE_FLIGHT_MODE(HEADFREE_MODE);
        }
        if (IS_RC_MODE_ACTIVE(BOXHEADADJ)) {
            if (imuQuaternionHeadfreeOffsetSet()){
               beeper(BEEPER_RX_SET);
            }
        }
    }
#endif

#ifdef USE_NAV
    if (sensors(SENSOR_GPS)) {
        updateGpsWaypointsAndMode();
    }
#endif

    if (IS_RC_MODE_ACTIVE(BOXPASSTHRU)) {
        ENABLE_FLIGHT_MODE(PASSTHRU_MODE);
    } else {
        DISABLE_FLIGHT_MODE(PASSTHRU_MODE);
    }

    if (mixerConfig()->mixerMode == MIXER_FLYING_WING || mixerConfig()->mixerMode == MIXER_AIRPLANE) {
        DISABLE_FLIGHT_MODE(HEADFREE_MODE);
    }

#ifdef USE_TELEMETRY
    if (feature(FEATURE_TELEMETRY)) {
        if ((!telemetryConfig()->telemetry_switch && ARMING_FLAG(ARMED)) ||
                (telemetryConfig()->telemetry_switch && IS_RC_MODE_ACTIVE(BOXTELEMETRY))) {

            releaseSharedTelemetryPorts();
        } else {
            // the telemetry state must be checked immediately so that shared serial ports are released.
            telemetryCheckState();
            mspSerialAllocatePorts();
        }
    }
#endif

#ifdef USE_VTX_CONTROL
    vtxUpdateActivatedChannel();

    if (canUpdateVTX()) {
        handleVTXControlButton();
    }
#endif

    return true;
}

static void subTaskPidController(timeUs_t currentTimeUs)
{
    uint32_t startTime = 0;
    if (debugMode == DEBUG_PIDLOOP) {startTime = micros();}
    // PID - note this is function pointer set by setPIDController()
    pidController(currentPidProfile, &accelerometerConfig()->accelerometerTrims, currentTimeUs);
    DEBUG_SET(DEBUG_PIDLOOP, 1, micros() - startTime);

#ifdef USE_RUNAWAY_TAKEOFF
    // Check to see if runaway takeoff detection is active (anti-taz), the pidSum is over the threshold,
    // and gyro rate for any axis is above the limit for at least the activate delay period.
    // If so, disarm for safety
    if (ARMING_FLAG(ARMED)
        && !STATE(FIXED_WING)
        && pidConfig()->runaway_takeoff_prevention
        && !runawayTakeoffCheckDisabled
        && !flipOverAfterCrashMode
        && !runawayTakeoffTemporarilyDisabled
        && (!feature(FEATURE_MOTOR_STOP) || isAirmodeActive() || (calculateThrottleStatus() != THROTTLE_LOW))) {

        if (((fabsf(axisPIDSum[FD_PITCH]) >= RUNAWAY_TAKEOFF_PIDSUM_THRESHOLD)
            || (fabsf(axisPIDSum[FD_ROLL]) >= RUNAWAY_TAKEOFF_PIDSUM_THRESHOLD)
            || (fabsf(axisPIDSum[FD_YAW]) >= RUNAWAY_TAKEOFF_PIDSUM_THRESHOLD))
            && ((ABS(gyroAbsRateDps(FD_PITCH)) > RUNAWAY_TAKEOFF_GYRO_LIMIT_RP)
                || (ABS(gyroAbsRateDps(FD_ROLL)) > RUNAWAY_TAKEOFF_GYRO_LIMIT_RP)
                || (ABS(gyroAbsRateDps(FD_YAW)) > RUNAWAY_TAKEOFF_GYRO_LIMIT_YAW))) {

            if (runawayTakeoffTriggerUs == 0) {
                runawayTakeoffTriggerUs = currentTimeUs + RUNAWAY_TAKEOFF_ACTIVATE_DELAY;
            } else if (currentTimeUs > runawayTakeoffTriggerUs) {
<<<<<<< HEAD

=======
>>>>>>> bd20c822
                setArmingDisabled(ARMING_DISABLED_RUNAWAY_TAKEOFF);
                disarm();
            }
        } else {
            runawayTakeoffTriggerUs = 0;
        }
        DEBUG_SET(DEBUG_RUNAWAY_TAKEOFF, DEBUG_RUNAWAY_TAKEOFF_ENABLED_STATE, DEBUG_RUNAWAY_TAKEOFF_TRUE);
        DEBUG_SET(DEBUG_RUNAWAY_TAKEOFF, DEBUG_RUNAWAY_TAKEOFF_ACTIVATING_DELAY, runawayTakeoffTriggerUs == 0 ? DEBUG_RUNAWAY_TAKEOFF_FALSE : DEBUG_RUNAWAY_TAKEOFF_TRUE);
    } else {
        runawayTakeoffTriggerUs = 0;
        DEBUG_SET(DEBUG_RUNAWAY_TAKEOFF, DEBUG_RUNAWAY_TAKEOFF_ENABLED_STATE, DEBUG_RUNAWAY_TAKEOFF_FALSE);
        DEBUG_SET(DEBUG_RUNAWAY_TAKEOFF, DEBUG_RUNAWAY_TAKEOFF_ACTIVATING_DELAY, DEBUG_RUNAWAY_TAKEOFF_FALSE);
    }
#endif
}

static void subTaskMainSubprocesses(timeUs_t currentTimeUs)
{
    uint32_t startTime = 0;
    if (debugMode == DEBUG_PIDLOOP) {startTime = micros();}

    // Read out gyro temperature if used for telemmetry
    if (feature(FEATURE_TELEMETRY)) {
        gyroReadTemperature();
    }

#ifdef USE_MAG
    if (sensors(SENSOR_MAG)) {
        updateMagHold();
    }
#endif

#if defined(USE_ALT_HOLD)
    // updateRcCommands sets rcCommand, which is needed by updateAltHoldState and updateSonarAltHoldState
    updateRcCommands();
    if (sensors(SENSOR_BARO) || sensors(SENSOR_RANGEFINDER)) {
        if (FLIGHT_MODE(BARO_MODE) || FLIGHT_MODE(RANGEFINDER_MODE)) {
            applyAltHold();
        }
    }
#endif

    // If we're armed, at minimum throttle, and we do arming via the
    // sticks, do not process yaw input from the rx.  We do this so the
    // motors do not spin up while we are trying to arm or disarm.
    // Allow yaw control for tricopters if the user wants the servo to move even when unarmed.
    if (isUsingSticksForArming() && rcData[THROTTLE] <= rxConfig()->mincheck
#ifndef USE_QUAD_MIXER_ONLY
#ifdef USE_SERVOS
                && !((mixerConfig()->mixerMode == MIXER_TRI || mixerConfig()->mixerMode == MIXER_CUSTOM_TRI) && servoConfig()->tri_unarmed_servo)
#endif
                && mixerConfig()->mixerMode != MIXER_AIRPLANE
                && mixerConfig()->mixerMode != MIXER_FLYING_WING
#endif
    ) {
        resetYawAxis();
    }

    if (throttleCorrectionConfig()->throttle_correction_value && (FLIGHT_MODE(ANGLE_MODE) || FLIGHT_MODE(HORIZON_MODE))) {
        rcCommand[THROTTLE] += calculateThrottleAngleCorrection(throttleCorrectionConfig()->throttle_correction_value);
    }

    processRcCommand();

#ifdef USE_NAV
    if (sensors(SENSOR_GPS)) {
        if ((FLIGHT_MODE(GPS_HOME_MODE) || FLIGHT_MODE(GPS_HOLD_MODE)) && STATE(GPS_FIX_HOME)) {
            updateGpsStateForHomeAndHoldMode();
        }
    }
#endif

#ifdef USE_SDCARD
    afatfs_poll();
#endif

#ifdef USE_BLACKBOX
    if (!cliMode && blackboxConfig()->device) {
        blackboxUpdate(currentTimeUs);
    }
#else
    UNUSED(currentTimeUs);
#endif

#ifdef USE_TRANSPONDER
    transponderUpdate(currentTimeUs);
#endif
    DEBUG_SET(DEBUG_PIDLOOP, 3, micros() - startTime);
}

static void subTaskMotorUpdate(timeUs_t currentTimeUs)
{
    uint32_t startTime = 0;
    if (debugMode == DEBUG_CYCLETIME) {
        startTime = micros();
        static uint32_t previousMotorUpdateTime;
        const uint32_t currentDeltaTime = startTime - previousMotorUpdateTime;
        debug[2] = currentDeltaTime;
        debug[3] = currentDeltaTime - targetPidLooptime;
        previousMotorUpdateTime = startTime;
    } else if (debugMode == DEBUG_PIDLOOP) {
        startTime = micros();
    }

    mixTable(currentTimeUs, currentPidProfile->vbatPidCompensation);

#ifdef USE_SERVOS
    // motor outputs are used as sources for servo mixing, so motors must be calculated using mixTable() before servos.
    if (isMixerUsingServos()) {
        writeServos();
    }
#endif

    writeMotors();

    DEBUG_SET(DEBUG_PIDLOOP, 2, micros() - startTime);
}

// Function for loop trigger
void taskMainPidLoop(timeUs_t currentTimeUs)
{
    static uint8_t pidUpdateCountdown = 0;

#if defined(SIMULATOR_BUILD) && defined(SIMULATOR_GYROPID_SYNC)
    if (lockMainPID() != 0) return;
#endif

    // DEBUG_PIDLOOP, timings for:
    // 0 - gyroUpdate()
    // 1 - pidController()
    // 2 - subTaskMotorUpdate()
    // 3 - subTaskMainSubprocesses()
    gyroUpdate(currentTimeUs);
    DEBUG_SET(DEBUG_PIDLOOP, 0, micros() - currentTimeUs);

    if (pidUpdateCountdown) {
        pidUpdateCountdown--;
    } else {
        pidUpdateCountdown = pidConfig()->pid_process_denom - 1;
        subTaskPidController(currentTimeUs);
        subTaskMotorUpdate(currentTimeUs);
        subTaskMainSubprocesses(currentTimeUs);
    }

    if (debugMode == DEBUG_CYCLETIME) {
        debug[0] = getTaskDeltaTime(TASK_SELF);
        debug[1] = averageSystemLoadPercent;
    }
}


bool isFlipOverAfterCrashMode(void)
{
    return flipOverAfterCrashMode;
}<|MERGE_RESOLUTION|>--- conflicted
+++ resolved
@@ -808,10 +808,6 @@
             if (runawayTakeoffTriggerUs == 0) {
                 runawayTakeoffTriggerUs = currentTimeUs + RUNAWAY_TAKEOFF_ACTIVATE_DELAY;
             } else if (currentTimeUs > runawayTakeoffTriggerUs) {
-<<<<<<< HEAD
-
-=======
->>>>>>> bd20c822
                 setArmingDisabled(ARMING_DISABLED_RUNAWAY_TAKEOFF);
                 disarm();
             }
