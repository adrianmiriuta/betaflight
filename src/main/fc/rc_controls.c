--- conflicted
+++ resolved
@@ -66,12 +66,9 @@
 #include "flight/pid.h"
 #include "flight/failsafe.h"
 
-<<<<<<< HEAD
-static pidProfile_t *pidProfile;
-=======
+
 // true if arming is done via the sticks (as opposed to a switch)
 static bool isUsingSticksToArm = true;
->>>>>>> c28ca22f
 
 float rcCommand[4];           // interval [1000;2000] for THROTTLE and [-500;+500] for ROLL/PITCH/YAW
 
@@ -394,11 +391,6 @@
     return MIN(ABS(rcData[axis] - midrc), 500);
 }
 
-void rcControlsInit(void)
-{
-<<<<<<< HEAD
-    pidProfile = pidProfileToUse;
-=======
+void rcControlsInit(void) {
     isUsingSticksToArm = !isModeActivationConditionPresent(BOXARM);
->>>>>>> c28ca22f
-}+}
