#pragma once
#define TARGET_BOARD_IDENTIFIER "CLR7"
#define USBD_PRODUCT_STRING "CLRACINGF7"

#define ENABLE_DSHOT_DMAR       true

#define LED0_PIN                PB0
#define USE_BEEPER
#define BEEPER_PIN              PB4
#define BEEPER_INVERTED

#define CAMERA_CONTROL_PIN      PB3

// ICM-20602
#define USE_ACC
#define USE_GYRO

#define USE_EXTI
#define MPU_INT_EXTI            PC4
#define USE_MPU_DATA_READY_SIGNAL
#define ENSURE_MPU_DATA_READY_IS_LOW

#define USE_ACC_MPU6500
#define USE_ACC_SPI_MPU6500
#define USE_GYRO_MPU6500
#define USE_GYRO_SPI_MPU6500

#define ACC_MPU6500_ALIGN       CW0_DEG
#define GYRO_MPU6500_ALIGN      CW0_DEG
#define MPU6500_CS_PIN          SPI1_NSS_PIN
#define MPU6500_SPI_INSTANCE    SPI1

<<<<<<< HEAD
#define USE_MAG
#define USE_MAG_HMC5883
#define USE_MAG_QMC5883
#define MAG_I2C_INSTANCE         (I2CDEV_2)

=======
// OSD
>>>>>>> 04b979f1
#define USE_MAX7456
#define MAX7456_SPI_INSTANCE    SPI3
#define MAX7456_SPI_CS_PIN      PA15
#define MAX7456_SPI_CLK         (SPI_CLOCK_STANDARD) // 10MHz
#define MAX7456_RESTORE_CLK     (SPI_CLOCK_FAST)
<<<<<<< HEAD
=======

// FLASH
#define FLASH_CS_PIN            PB12
#define FLASH_SPI_INSTANCE      SPI2

#define USE_FLASH
#define USE_FLASH_W25N01G
#define USE_FLASHFS
>>>>>>> 04b979f1

#define USE_VCP

// UARTS
#define USE_UART1
#define UART1_RX_PIN            PA10
#define UART1_TX_PIN            PA9

#define USE_UART2
#define UART2_RX_PIN            PA3
#define UART2_TX_PIN            PA2

#define USE_UART3
#define UART3_RX_PIN            PB11
#define UART3_TX_PIN            PB10

#define USE_UART4
#define UART4_RX_PIN            PA1
#define UART4_TX_PIN            PA0

#define USE_UART5
#define UART5_RX_PIN            PD2
#define UART5_TX_PIN            PC12

#define USE_UART6
#define UART6_RX_PIN            PC7
#define UART6_TX_PIN            PC6

#define SERIAL_PORT_COUNT       7 //VCP, USART1, USART2,USART3,USART4,USART5,USART6

#define USE_ESCSERIAL

#define USE_I2C
#define USE_I2C_DEVICE_2       // External I2C
#define I2C_DEVICE               (I2CDEV_2)

#define USE_SPI
#define USE_SPI_DEVICE_1
#define USE_SPI_DEVICE_2
#define USE_SPI_DEVICE_3

#define SPI1_NSS_PIN             PA4
#define SPI1_SCK_PIN             PA5
#define SPI1_MISO_PIN            PA6
#define SPI1_MOSI_PIN            PA7

#define SPI2_NSS_PIN             PB12
#define SPI2_SCK_PIN             PB13
#define SPI2_MISO_PIN            PB14
#define SPI2_MOSI_PIN            PB15

#define SPI3_NSS_PIN             PA15
#define SPI3_SCK_PIN             PC10
#define SPI3_MISO_PIN            PC11
#define SPI3_MOSI_PIN            PB5

#define USE_ADC
#define DEFAULT_VOLTAGE_METER_SOURCE VOLTAGE_METER_ADC
#define DEFAULT_CURRENT_METER_SOURCE CURRENT_METER_ADC
#define CURRENT_METER_ADC_PIN   PC1
#define VBAT_ADC_PIN            PC2
#define RSSI_ADC_PIN            PC3
#define CURRENT_METER_SCALE_DEFAULT 250                     // 3.3/120A  = 25mv/A

#define BINDPLUG_PIN            PB2
#define DEFAULT_RX_FEATURE      FEATURE_RX_SERIAL
#define SERIALRX_UART           SERIAL_PORT_UART5

#define USE_SERIAL_4WAY_BLHELI_INTERFACE

#define TARGET_IO_PORTA         0xffff
#define TARGET_IO_PORTB         0xffff
#define TARGET_IO_PORTC         0xffff
#define TARGET_IO_PORTD         (BIT(2))

#define USABLE_TIMER_CHANNEL_COUNT      6
#define USED_TIMERS             ( TIM_N(2) | TIM_N(3) | TIM_N(4)  )<|MERGE_RESOLUTION|>--- conflicted
+++ resolved
@@ -30,22 +30,18 @@
 #define MPU6500_CS_PIN          SPI1_NSS_PIN
 #define MPU6500_SPI_INSTANCE    SPI1
 
-<<<<<<< HEAD
+// MAG
 #define USE_MAG
 #define USE_MAG_HMC5883
 #define USE_MAG_QMC5883
 #define MAG_I2C_INSTANCE         (I2CDEV_2)
 
-=======
 // OSD
->>>>>>> 04b979f1
 #define USE_MAX7456
 #define MAX7456_SPI_INSTANCE    SPI3
 #define MAX7456_SPI_CS_PIN      PA15
 #define MAX7456_SPI_CLK         (SPI_CLOCK_STANDARD) // 10MHz
 #define MAX7456_RESTORE_CLK     (SPI_CLOCK_FAST)
-<<<<<<< HEAD
-=======
 
 // FLASH
 #define FLASH_CS_PIN            PB12
@@ -54,7 +50,6 @@
 #define USE_FLASH
 #define USE_FLASH_W25N01G
 #define USE_FLASHFS
->>>>>>> 04b979f1
 
 #define USE_VCP
 
