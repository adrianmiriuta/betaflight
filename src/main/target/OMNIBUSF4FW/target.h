/*
 * This file is part of Cleanflight and Betaflight.
 *
 * Cleanflight and Betaflight are free software. You can redistribute
 * this software and/or modify this software under the terms of the
 * GNU General Public License as published by the Free Software
 * Foundation, either version 3 of the License, or (at your option)
 * any later version.
 *
 * Cleanflight and Betaflight are distributed in the hope that they
 * will be useful, but WITHOUT ANY WARRANTY; without even the implied
 * warranty of MERCHANTABILITY or FITNESS FOR A PARTICULAR PURPOSE.
 * See the GNU General Public License for more details.
 *
 * You should have received a copy of the GNU General Public License
 * along with this software.
 *
 * If not, see <http://www.gnu.org/licenses/>.
 */

#pragma once

#define USE_TARGET_CONFIG

// OMNIBUSF4FW for Version 2
// OMNIBUSF4FW1/OFW1 for Public Test Version
// (Not a valid target, .mk file must be supplied by a user)
// OMNIBUSF4V6

#if defined(OMNIBUSF4V6)
#define TARGET_BOARD_IDENTIFIER "OBV6"
#elif defined(OMNIBUSF4FW1)
#define TARGET_BOARD_IDENTIFIER "OFW1"
#else
#define TARGET_BOARD_IDENTIFIER "OBFW"
#endif

#if defined(OMNIBUSF4FW1)
#define USBD_PRODUCT_STRING "OmnibusF4 FWProto1"
#elif defined(OMNIBUSF4V6)
#define USBD_PRODUCT_STRING "OmnibusF4 V6"
#else
#define USBD_PRODUCT_STRING "OmnibusF4 Fireworks"
#endif

#if defined(OMNIBUSF4FW1)
#define LED0_PIN                PB5
#else
#define LED0_PIN                PA8
#endif

#define USE_BEEPER
#define BEEPER_PIN              PB4
#define BEEPER_INVERTED

#define USE_ACC
#define USE_ACC_SPI_MPU6000
#define USE_ACC_SPI_MPU6500

#define USE_GYRO
#define USE_GYRO_SPI_MPU6000
#define USE_GYRO_SPI_MPU6500

#define USE_DUAL_GYRO

#if defined(OMNIBUSF4V6)
#define GYRO_1_CS_PIN           PA4   // Onboard IMU
#define GYRO_1_SPI_INSTANCE     SPI1
#define GYRO_2_CS_PIN           PC14  // External IMU
#define GYRO_2_SPI_INSTANCE     SPI1
#else
#define GYRO_1_CS_PIN           PD2
#define GYRO_1_SPI_INSTANCE     SPI3
#define GYRO_2_CS_PIN           PA4
#define GYRO_2_SPI_INSTANCE     SPI1
#endif

#define GYRO_1_ALIGN            CW180_DEG
#define ACC_1_ALIGN             CW180_DEG

#if defined(OMNIBUSF4V6)
#define GYRO_2_ALIGN            CW0_DEG
#define ACC_2_ALIGN             CW0_DEG
#else
#define GYRO_2_ALIGN            CW0_DEG_FLIP
#define ACC_2_ALIGN             CW0_DEG_FLIP
#endif

#define GYRO_CONFIG_USE_GYRO_DEFAULT GYRO_CONFIG_USE_GYRO_1

// MPU6000 interrupts
#define USE_EXTI
#define MPU_INT_EXTI            PC4
#define USE_MPU_DATA_READY_SIGNAL

#define USE_MAG
#define MAG_I2C_INSTANCE        (I2CDEV_1)
#define USE_MAG_HMC5883
#define MAG_HMC5883_ALIGN       CW90_DEG

#define USE_BARO
#define BARO_I2C_INSTANCE       (I2CDEV_1)
#define USE_BARO_SPI_BMP280
#define BMP280_SPI_INSTANCE     SPI3
#define BMP280_CS_PIN           PB3
#define DEFAULT_BARO_SPI_BMP280

#define USE_MAX7456
#define MAX7456_SPI_INSTANCE    SPI3
#define MAX7456_SPI_CS_PIN      PA15
#define MAX7456_SPI_CLK         (SPI_CLOCK_STANDARD) // 10MHz
#define MAX7456_RESTORE_CLK     (SPI_CLOCK_FAST)

#define USE_FLASHFS
#define USE_FLASH_M25P16
#define ENABLE_BLACKBOX_LOGGING_ON_SPIFLASH_BY_DEFAULT
#define FLASH_SPI_INSTANCE      SPI2
#define FLASH_CS_PIN            PB12

#define USE_VCP
#define VBUS_SENSING_PIN        PC5

#define USE_UART1
#define UART1_RX_PIN            PA10  // Inverted serial RX
#define UART1_TX_PIN            PA9   // Non-inverted Half-duplex (exclusive with serial RX

#define USE_UART2
#define UART2_RX_PIN            NONE
#define UART2_TX_PIN            PA2   // Half-duplex

#define USE_UART3
#define UART3_RX_PIN            PB11  // Shared with I2C2 (SDA)
#define UART3_TX_PIN            PB10  // Shared with I2C2 (SCL)

#define USE_UART4
#define UART4_RX_PIN            PA1   // Simplex RX, ESC telemetry
#define UART4_TX_PIN            NONE

#define USE_UART6
#define UART6_RX_PIN            PC7
#define UART6_TX_PIN            PC6

#define USE_SOFTSERIAL1
//#define SOFTSERIAL1_TX_PIN      PA9   // SmartPort, shared with UART1_TX, doesn't work (timer collision)

#define USE_SOFTSERIAL2

#define SERIAL_PORT_COUNT       8 // VCP, UART1,2,3,4,6, SOFTSERIAL x 2

#define USE_ESCSERIAL
#define ESCSERIAL_TIMER_TX_PIN  PB8  // (PPM)

#define USE_SPI
#define USE_SPI_DEVICE_1
#define SPI1_SCK_PIN            PA5
#define SPI1_MISO_PIN           PA6
#define SPI1_MOSI_PIN           PA7

#define USE_SPI_DEVICE_2
#define SPI2_NSS_PIN            PB12
#define SPI2_SCK_PIN            PB13
#define SPI2_MISO_PIN           PB14
#define SPI2_MOSI_PIN           PB15

#define USE_SPI_DEVICE_3
#define SPI3_NSS_PIN            PA15
#define SPI3_SCK_PIN            PC10
#define SPI3_MISO_PIN           PC11
#define SPI3_MOSI_PIN           PC12

#if defined(OMNIBUSF4V6)
#define USE_I2C
#define USE_I2C_DEVICE_1
#define I2C1_SCL                PB8 // SCL PIN,alt MST8
#define I2C1_SDA                PB9 // SDA PIN,alt MST7
#define I2C_DEVICE              (I2CDEV_1)
#else
#define USE_I2C
#if defined(OMNIBUSF4V6)
#define USE_I2C_DEVICE_1
#define I2C1_SCL                PB8 // SCL PIN,alt MST8
#define I2C1_SDA                PB9 // SDA PIN,alt MST7
#define I2C_DEVICE              (I2CDEV_1)
#else
#define USE_I2C_DEVICE_2
#define I2C2_SCL                NONE // PB10, shared with UART3TX
#define I2C2_SDA                NONE // PB11, shared with UART3RX
#define I2C_DEVICE              (I2CDEV_2)
#endif

#if defined(OMNIBUSF4V6)
#define CAMERA_CONTROL_PIN      PB7
#else
#define CAMERA_CONTROL_PIN      PB9
#endif

#define USE_ADC
#define ADC_INSTANCE            ADC2
#define CURRENT_METER_ADC_PIN   PC1  // Direct from CRNT pad (part of onboard sensor for Pro)
#define VBAT_ADC_PIN            PC2  // 11:1 (10K + 1K) divider
#define RSSI_ADC_PIN            PA0  // Direct from RSSI pad

// Allegro Systems ACS781KLRTR-150U-T
#if !defined(OMNIBUSF4V6)
#define CURRENT_METER_SCALE_DEFAULT  176
#define CURRENT_METER_OFFSET_DEFAULT -18500
#endif

#define DEFAULT_VOLTAGE_METER_SOURCE VOLTAGE_METER_ADC
#define DEFAULT_CURRENT_METER_SOURCE CURRENT_METER_ADC

#define USE_TRANSPONDER

#define USE_SONAR

#define DEFAULT_RX_FEATURE      FEATURE_RX_SERIAL

#define DEFAULT_FEATURES        (FEATURE_OSD)

#define TARGET_IO_PORTA (0xffff & ~(BIT(14)|BIT(13)))
#define TARGET_IO_PORTB (0xffff & ~(BIT(2)))
<<<<<<< HEAD
#define TARGET_IO_PORTC (0xffff & ~(BIT(15)))
=======
#define TARGET_IO_PORTC  0xffff
>>>>>>> c28ca22f
#define TARGET_IO_PORTD BIT(2)

#define USABLE_TIMER_CHANNEL_COUNT 15

#define USED_TIMERS ( TIM_N(1) | TIM_N(2) | TIM_N(3) | TIM_N(4) | TIM_N(5) | TIM_N(8) | TIM_N(9) | TIM_N(10) | TIM_N(11))<|MERGE_RESOLUTION|>--- conflicted
+++ resolved
@@ -168,13 +168,6 @@
 #define SPI3_MISO_PIN           PC11
 #define SPI3_MOSI_PIN           PC12
 
-#if defined(OMNIBUSF4V6)
-#define USE_I2C
-#define USE_I2C_DEVICE_1
-#define I2C1_SCL                PB8 // SCL PIN,alt MST8
-#define I2C1_SDA                PB9 // SDA PIN,alt MST7
-#define I2C_DEVICE              (I2CDEV_1)
-#else
 #define USE_I2C
 #if defined(OMNIBUSF4V6)
 #define USE_I2C_DEVICE_1
@@ -219,11 +212,7 @@
 
 #define TARGET_IO_PORTA (0xffff & ~(BIT(14)|BIT(13)))
 #define TARGET_IO_PORTB (0xffff & ~(BIT(2)))
-<<<<<<< HEAD
-#define TARGET_IO_PORTC (0xffff & ~(BIT(15)))
-=======
 #define TARGET_IO_PORTC  0xffff
->>>>>>> c28ca22f
 #define TARGET_IO_PORTD BIT(2)
 
 #define USABLE_TIMER_CHANNEL_COUNT 15
