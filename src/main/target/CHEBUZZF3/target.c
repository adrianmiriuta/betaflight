--- conflicted
+++ resolved
@@ -26,26 +26,6 @@
 
 const timerHardware_t timerHardware[USABLE_TIMER_CHANNEL_COUNT] = {
     // INPUTS CH1-8
-<<<<<<< HEAD
-    { TIM1,  IO_TAG(PA8),  TIM_Channel_1, TIM1_CC_IRQn,            TIM_USE_MOTOR, 1, GPIO_AF_6 }, // PWM1 - PA8
-    { TIM16, IO_TAG(PB8),  TIM_Channel_1, TIM1_UP_TIM16_IRQn,      TIM_USE_PWM,   0, GPIO_AF_1 }, // PWM2 - PB8
-    { TIM17, IO_TAG(PB9),  TIM_Channel_1, TIM1_TRG_COM_TIM17_IRQn, TIM_USE_PWM,   0, GPIO_AF_1 }, // PWM3 - PB9
-    { TIM8,  IO_TAG(PC6),  TIM_Channel_1, TIM8_CC_IRQn,            TIM_USE_MOTOR, 1, GPIO_AF_4 }, // PWM4 - PC6
-    { TIM8,  IO_TAG(PC7),  TIM_Channel_2, TIM8_CC_IRQn,            TIM_USE_MOTOR, 1, GPIO_AF_4 }, // PWM5 - PC7
-    { TIM8,  IO_TAG(PC8),  TIM_Channel_3, TIM8_CC_IRQn,            TIM_USE_MOTOR, 1, GPIO_AF_4 }, // PWM6 - PC8
-    { TIM15, IO_TAG(PF9),  TIM_Channel_1, TIM1_BRK_TIM15_IRQn,     TIM_USE_PWM,   0, GPIO_AF_3 }, // PWM7 - PF9
-    { TIM15, IO_TAG(PF10), TIM_Channel_2, TIM1_BRK_TIM15_IRQn,     TIM_USE_PWM,   0, GPIO_AF_3 }, // PWM8 - PF10
-    { TIM4,  IO_TAG(PD12), TIM_Channel_1, TIM4_IRQn,               TIM_USE_PWM,   0, GPIO_AF_2 }, // PWM9 - PD12
-    { TIM4,  IO_TAG(PD13), TIM_Channel_2, TIM4_IRQn,               TIM_USE_PWM,   0, GPIO_AF_2 }, // PWM10 - PD13
-    { TIM4,  IO_TAG(PD14), TIM_Channel_3, TIM4_IRQn,               TIM_USE_PWM,   0, GPIO_AF_2 }, // PWM11 - PD14
-    { TIM4,  IO_TAG(PD15), TIM_Channel_4, TIM4_IRQn,               TIM_USE_PWM,   0, GPIO_AF_2 }, // PWM12 - PD15
-    { TIM2,  IO_TAG(PA1),  TIM_Channel_2, TIM2_IRQn,               TIM_USE_PWM,   0, GPIO_AF_1 }, // PWM13 - PA1
-    { TIM2,  IO_TAG(PA2),  TIM_Channel_3, TIM2_IRQn,               TIM_USE_PWM,   0, GPIO_AF_1 }, // PWM14 - PA2
-    { TIM2,  IO_TAG(PA3),  TIM_Channel_4, TIM2_IRQn,               TIM_USE_PWM,   0, GPIO_AF_1 }, // PWM15 - PA3
-    { TIM3,  IO_TAG(PB0),  TIM_Channel_3, TIM3_IRQn,               TIM_USE_PWM,   0, GPIO_AF_2 }, // PWM16 - PB0
-    { TIM3,  IO_TAG(PB1),  TIM_Channel_4, TIM3_IRQn,               TIM_USE_PWM,   0, GPIO_AF_2 }, // PWM17 - PB1
-    { TIM3,  IO_TAG(PA4),  TIM_Channel_2, TIM3_IRQn,               TIM_USE_PWM,   0, GPIO_AF_2 }  // PWM18 - PA4
-=======
     DEF_TIM(TIM1,  CH1, PA8,  TIM_USE_MOTOR, 1), // PWM1 - PA8
     DEF_TIM(TIM16, CH1, PB8,  TIM_USE_PWM,   0), // PWM2 - PB8
     DEF_TIM(TIM17, CH1, PB9,  TIM_USE_PWM,   0), // PWM3 - PB9
@@ -64,5 +44,4 @@
     DEF_TIM(TIM3,  CH3, PB0,  TIM_USE_PWM,   0), // PWM16 - PB0
     DEF_TIM(TIM3,  CH4, PB1,  TIM_USE_PWM,   0), // PWM17 - PB1
     DEF_TIM(TIM3,  CH2, PA4,  TIM_USE_PWM,   0)  // PWM18 - PA4
->>>>>>> 071b14f9
 };
